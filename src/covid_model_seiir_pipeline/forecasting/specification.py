from dataclasses import dataclass, field
import itertools
from typing import Dict, NamedTuple, Tuple, Union

from covid_model_seiir_pipeline.utilities import Specification, asdict
from covid_model_seiir_pipeline.workflow_tools.specification import TaskSpecification, WorkflowSpecification

<<<<<<< HEAD
# TODO: Extract these into specification, maybe.  At least allow overrides
#    for the queue from the command line.
FORECAST_RUNTIME = 15000
FORECAST_MEMORY = '5G'
POSTPROCESS_MEMORY = '150G'
FORECAST_CORES = 1
FORECAST_SCALING_CORES = 26
FORECAST_QUEUE = 'd.q'
=======

class __ForecastJobs(NamedTuple):
    scaling: str = 'scaling'
    forecast: str = 'forecast'
    sentinel: str = 'sentinel'
    resample: str = 'resample'
    postprocess: str = 'postprocess'


FORECAST_JOBS = __ForecastJobs()


class ScalingTaskSpecification(TaskSpecification):
    """Specification of execution parameters for beta scaling tasks."""
    default_max_runtime_seconds = 5000
    default_m_mem_free = '5G'
    default_num_cores = 26


class ForecastTaskSpecification(TaskSpecification):
    """Specification of execution parameters for beta forecasting tasks."""
    default_max_runtime_seconds = 15000
    default_m_mem_free = '5G'
    default_num_cores = 1


class SentinelTaskSpecification(TaskSpecification):
    """Specification of execution parameters for workflow join tasks."""
    default_max_runtime_seconds = 1000
    default_m_mem_free = '1G'
    default_num_cores = 1


class ResampleTaskSpecification(TaskSpecification):
    """Specification of execution parameters for draw resample mapping tasks."""
    default_max_runtime_seconds = 5000
    default_m_mem_free = '50G'
    default_num_cores = 26


class PostprocessingTaskSpecification(TaskSpecification):
    """Specification of execution parameters for postprocessing tasks."""
    default_max_runtime_seconds = 15000
    default_m_mem_free = '150G'
    default_num_cores = 26


class ForecastWorkflowSpecification(WorkflowSpecification):
    """Specification of execution parameters for forecasting workflows."""

    tasks = {
        FORECAST_JOBS.scaling: ScalingTaskSpecification,
        FORECAST_JOBS.forecast: ForecastTaskSpecification,
        FORECAST_JOBS.sentinel: SentinelTaskSpecification,
        FORECAST_JOBS.resample: ResampleTaskSpecification,
        FORECAST_JOBS.postprocess: PostprocessingTaskSpecification,
    }
>>>>>>> a3cff077


@dataclass
class ForecastData:
    """Specifies the inputs and outputs for a forecast."""
    regression_version: str = field(default='best')
    covariate_version: str = field(default='best')
    output_root: str = field(default='')

    def to_dict(self) -> Dict:
        """Converts to a dict, coercing list-like items to lists."""
        return asdict(self)


@dataclass
class ScenarioSpecification:
    """Forecasting specification for a scenario."""
    ALLOWED_ALGORITHMS = (
        'normal',
        'draw_level_mandate_reimposition',
    )
    ALLOWED_SOLVERS = (
        'RK45',
        'RK45_optimized'
    )
    ALLOWED_SYSTEMS = (
        'normal',
        'vaccine',
    )
    ALLOWED_POPULATION_PARTITIONS = (
        'none',
        'high_and_low_risk',
    )
    BETA_SCALING_KEYS = (
        'window_size',
        'average_over_min',
        'average_over_max',
        'offset_deaths_lower',
        'offset_deaths_upper',
    )

    name: str = field(default='dummy_scenario')
    algorithm: str = field(default='normal')
    algorithm_params: Dict = field(default_factory=dict)
    solver: str = field(default='RK45')
    system: str = field(default='normal')
    system_params: Dict = field(default_factory=dict)
    population_partition: str = field(default='none')
    beta_scaling: Dict[str, int] = field(default_factory=dict)
    theta: Union[str, int] = field(default=0)
    covariates: Dict[str, str] = field(default_factory=dict)

    def __post_init__(self):
        if self.algorithm not in self.ALLOWED_ALGORITHMS:
            raise ValueError(f'Unknown algorithm {self.algorithm} in scenario {self.name}. '
                             f'Allowed algorithms are {self.ALLOWED_ALGORITHMS}.')

        if self.solver not in self.ALLOWED_SOLVERS:
            raise ValueError(f'Unknown solver {self.solver} in scenario {self.name}. '
                             f'Allowed solvers are {self.ALLOWED_SOLVERS}.')

        if self.system not in self.ALLOWED_SYSTEMS:
            raise ValueError(f'Unknown system {self.system} in scenario {self.name}. '
                             f'Allowed solvers are {self.ALLOWED_SYSTEMS}.')

        if self.population_partition not in self.ALLOWED_POPULATION_PARTITIONS:
            raise ValueError(f'Unknown population partition {self.population_partition} in scenario {self.name}. '
                             f'Allowed partitions are {self.ALLOWED_POPULATION_PARTITIONS}.')

        bad_scaling_keys = set(self.beta_scaling).difference(self.BETA_SCALING_KEYS)
        if bad_scaling_keys:
            raise ValueError(f'Unknown beta scaling configuration option(s) {list(bad_scaling_keys)} '
                             f'in scenario {self.name}. Expected options: {self.BETA_SCALING_KEYS}.')

        window_size = self.beta_scaling.get('window_size', None)
        if window_size is None:
            self.beta_scaling['window_size'] = -1
        else:
            if not isinstance(window_size, int) or window_size < 0:
                raise TypeError(f'Beta scaling window must be a positive int indicating no scaling. '
                                f'Scaling window for scenario {self.name} is {window_size}.')

        average_min = self.beta_scaling.get('average_over_min', None)
        average_max = self.beta_scaling.get('average_over_max', None)
        if average_min is None and average_max is None:
            self.beta_scaling['average_over_min'] = 0
            self.beta_scaling['average_over_max'] = 0
        # TODO: more input validation.

    def to_dict(self) -> Dict:
        """Converts to a dict, coercing list-like items to lists."""
        return {k: v for k, v in asdict(self).items() if k != 'name'}


@dataclass
class PostprocessingSpecification:

    resampling: Dict = field(default_factory=dict)

    def to_dict(self) -> Dict:
        return asdict(self)


class ForecastSpecification(Specification):
    """Specification for a beta forecast run."""

    def __init__(self, data: ForecastData,
                 workflow: ForecastWorkflowSpecification,
                 postprocessing: PostprocessingSpecification,
                 *scenarios: ScenarioSpecification):
        self._data = data
        self._workflow = workflow
        self._postprocessing = postprocessing

        self._scenarios = {s.name: s for s in scenarios}

    @classmethod
    def parse_spec_dict(cls, forecast_spec_dict: Dict) -> Tuple:
        """Construct forecast specification args from a dict."""
        data = ForecastData(**forecast_spec_dict.get('data', {}))
        workflow = ForecastWorkflowSpecification(**forecast_spec_dict.get('workflow', {}))
        postprocessing = PostprocessingSpecification(**forecast_spec_dict.get('postprocessing', {}))
        scenario_dicts = forecast_spec_dict.get('scenarios', {})
        scenarios = []
        for name, scenario_spec in scenario_dicts.items():
            scenarios.append(ScenarioSpecification(name, **scenario_spec))
        if not scenarios:
            scenarios.append(ScenarioSpecification())
        return tuple(itertools.chain([data, workflow, postprocessing], scenarios))

    @property
    def data(self) -> ForecastData:
        """The forecast data specification."""
        return self._data

    @property
    def workflow(self) -> ForecastWorkflowSpecification:
        """The workflow specification for the forecast."""
        return self._workflow

    @property
    def postprocessing(self) -> PostprocessingSpecification:
        return self._postprocessing

    @property
    def scenarios(self) -> Dict[str, ScenarioSpecification]:
        """The specification of all scenarios in the forecast."""
        return self._scenarios

    def to_dict(self):
        """Convert the specification to a dict."""
        return {
            'data': self.data.to_dict(),
            'workflow': self.workflow.to_dict(),
            'postprocessing': self.postprocessing.to_dict(),
            'scenarios': {k: v.to_dict() for k, v in self._scenarios.items()}
        }<|MERGE_RESOLUTION|>--- conflicted
+++ resolved
@@ -5,16 +5,6 @@
 from covid_model_seiir_pipeline.utilities import Specification, asdict
 from covid_model_seiir_pipeline.workflow_tools.specification import TaskSpecification, WorkflowSpecification
 
-<<<<<<< HEAD
-# TODO: Extract these into specification, maybe.  At least allow overrides
-#    for the queue from the command line.
-FORECAST_RUNTIME = 15000
-FORECAST_MEMORY = '5G'
-POSTPROCESS_MEMORY = '150G'
-FORECAST_CORES = 1
-FORECAST_SCALING_CORES = 26
-FORECAST_QUEUE = 'd.q'
-=======
 
 class __ForecastJobs(NamedTuple):
     scaling: str = 'scaling'
@@ -72,7 +62,7 @@
         FORECAST_JOBS.resample: ResampleTaskSpecification,
         FORECAST_JOBS.postprocess: PostprocessingTaskSpecification,
     }
->>>>>>> a3cff077
+
 
 
 @dataclass
