import pkgutil

import click
from covid_shared import paths
from loguru import logger

from covid_model_seiir_pipeline.lib import (
    cli_tools,
)
<<<<<<< HEAD
from covid_model_seiir_pipeline.pipeline import (
    FitSpecification,
    do_beta_fit,
    RegressionSpecification,
    do_beta_regression,
    ForecastSpecification,
    do_beta_forecast,
    CounterfactualSpecification,
    do_counterfactual,
    PostprocessingSpecification,
    do_postprocessing,
    DiagnosticsSpecification,
    do_diagnostics,
=======
from covid_model_seiir_pipeline import (
    pipeline,
    side_analysis,
>>>>>>> dc537c76
)


@click.group()
def seiir():
    """Top level entry point for running SEIIR pipeline stages."""
    pass


<<<<<<< HEAD
@seiir.command(name='oos_fit')
@cli_tools.pass_run_metadata()
@cli_tools.with_fit_specification
@cli_tools.with_infection_version
@cli_tools.with_covariates_version
@cli_tools.with_coefficient_version
@cli_tools.with_variant_version
@cli_tools.with_location_specification
@cli_tools.add_preprocess_only
@cli_tools.add_output_options(paths.SEIR_REGRESSION_OUTPUTS)
@cli_tools.add_verbose_and_with_debugger
def oos_fit(run_metadata,
            fit_specification,
            infection_version, covariates_version, coefficient_version, variant_version,
            location_specification,
            preprocess_only,
            output_root, mark_best, production_tag,
            verbose, with_debugger):
    cli_tools.configure_logging_to_terminal(verbose)

    _do_oos_fit(
        run_metadata=run_metadata,
        fit_specification=fit_specification,
        infection_version=infection_version,
        covariates_version=covariates_version,
        coefficient_version=coefficient_version,
        variant_version=variant_version,
        location_specification=location_specification,
        preprocess_only=preprocess_only,
        output_root=output_root,
        mark_best=mark_best,
        production_tag=production_tag,
        with_debugger=with_debugger,
    )

    logger.info('**Done**')


@seiir.command()
@cli_tools.pass_run_metadata()
@cli_tools.with_regression_specification
@cli_tools.with_infection_version
@cli_tools.with_covariates_version
@cli_tools.with_priors_version
@cli_tools.with_coefficient_version
@cli_tools.with_location_specification
@cli_tools.add_preprocess_only
@cli_tools.add_output_options(paths.SEIR_REGRESSION_OUTPUTS)
@cli_tools.add_verbose_and_with_debugger
def regress(run_metadata,
            regression_specification,
            infection_version, covariates_version,
            priors_version,
            coefficient_version,
            location_specification,
            preprocess_only,
            output_root, mark_best, production_tag,
            verbose, with_debugger):
    """Perform beta regression for a set of infections and covariates."""
    cli_tools.configure_logging_to_terminal(verbose)

    _do_regression(
        run_metadata=run_metadata,
        regression_specification=regression_specification,
        infection_version=infection_version,
        covariates_version=covariates_version,
        priors_version=priors_version,
        coefficient_version=coefficient_version,
        location_specification=location_specification,
        preprocess_only=preprocess_only,
        output_root=output_root,
        mark_best=mark_best,
        production_tag=production_tag,
        with_debugger=with_debugger,
    )

    logger.info('**Done**')


@seiir.command()
@cli_tools.pass_run_metadata()
@cli_tools.with_forecast_specification
@cli_tools.with_regression_version
@cli_tools.with_covariates_version
@cli_tools.add_preprocess_only
@cli_tools.add_output_options(paths.SEIR_FORECAST_OUTPUTS)
@cli_tools.add_verbose_and_with_debugger
def forecast(run_metadata,
             forecast_specification,
             regression_version,
             covariates_version,
             preprocess_only,
             output_root, mark_best, production_tag,
             verbose, with_debugger):
    """Perform beta forecast for a set of scenarios on a regression."""
    cli_tools.configure_logging_to_terminal(verbose)

    _do_forecast(
        run_metadata=run_metadata,
        forecast_specification=forecast_specification,
        regression_version=regression_version,
        covariates_version=covariates_version,
        preprocess_only=preprocess_only,
        output_root=output_root,
        mark_best=mark_best,
        production_tag=production_tag,
        with_debugger=with_debugger,
    )

    logger.info('**Done**')


@seiir.command()
@cli_tools.pass_run_metadata()
@cli_tools.with_counterfactual_specification
@cli_tools.with_counterfactual_input_version
@cli_tools.with_forecast_version
@cli_tools.add_preprocess_only
@cli_tools.add_output_options(paths.SEIR_COUNTERFACTUAL_ROOT)
@cli_tools.add_verbose_and_with_debugger
def counterfactual(run_metadata,
                   counterfactual_specification,
                   counterfactual_input_version,
                   forecast_version,
                   preprocess_only,
                   output_root, mark_best, production_tag,
                   verbose, with_debugger):
    """Run counterfactual analysis."""
    cli_tools.configure_logging_to_terminal(verbose)

    _do_counterfactual(
        run_metadata=run_metadata,
        counterfactual_specification=counterfactual_specification,
        counterfactual_input_version=counterfactual_input_version,
        forecast_version=forecast_version,
        preprocess_only=preprocess_only,
        output_root=output_root,
        mark_best=mark_best,
        production_tag=production_tag,
        with_debugger=with_debugger,
    )

    logger.info('**Done**')


@seiir.command()
@cli_tools.pass_run_metadata()
@cli_tools.with_postprocessing_specification
@cli_tools.with_forecast_version
@cli_tools.with_counterfactual_version
@cli_tools.with_mortality_ratio_version
@cli_tools.add_preprocess_only
@cli_tools.add_output_options(paths.SEIR_FINAL_OUTPUTS)
@cli_tools.add_verbose_and_with_debugger
def postprocess(run_metadata,
                postprocessing_specification,
                forecast_version,
                counterfactual_version,
                mortality_ratio_version,
                preprocess_only,
                output_root, mark_best, production_tag,
                verbose, with_debugger):
    cli_tools.configure_logging_to_terminal(verbose)

    _do_postprocess(
        run_metadata=run_metadata,
        postprocessing_specification=postprocessing_specification,
        forecast_version=forecast_version,
        counterfactual_version=counterfactual_version,
        mortality_ratio_version=mortality_ratio_version,
        preprocess_only=preprocess_only,
        output_root=output_root,
        mark_best=mark_best,
        production_tag=production_tag,
        with_debugger=with_debugger,
    )

    logger.info('**Done**')


@seiir.command()
@cli_tools.pass_run_metadata()
@cli_tools.with_diagnostics_specification
@cli_tools.add_preprocess_only
@cli_tools.add_output_options(paths.SEIR_DIAGNOSTICS_OUTPUTS)
@cli_tools.add_verbose_and_with_debugger
def diagnostics(run_metadata,
                diagnostics_specification,
                preprocess_only,
                output_root, mark_best, production_tag,
                verbose, with_debugger):
    cli_tools.configure_logging_to_terminal(verbose)

    _do_diagnostics(
        run_metadata=run_metadata,
        diagnostics_specification=diagnostics_specification,
        preprocess_only=preprocess_only,
        output_root=output_root,
        mark_best=mark_best,
        production_tag=production_tag,
        with_debugger=with_debugger,
    )

    logger.info('**Done**')
=======
# Loops over every pipeline stage and adds pipeline main to `seiir` command.
for package in [pipeline, side_analysis]:
    for importer, modname, is_pkg in pkgutil.iter_modules(package.__path__):
        if is_pkg:
            pipeline_stage = importer.find_module(modname).load_module()
            cmd = pipeline_stage.COMMAND
            seiir.add_command(cmd, name=cmd.name.replace('-', '_'))
>>>>>>> dc537c76


@seiir.command(name='run_all')
@cli_tools.pass_run_metadata()
@cli_tools.with_specification(pipeline.regression.SPECIFICATION)
@cli_tools.with_specification(pipeline.forecasting.SPECIFICATION)
@cli_tools.with_specification(pipeline.postprocessing.SPECIFICATION)
@cli_tools.with_specification(pipeline.diagnostics.SPECIFICATION)
@cli_tools.with_mark_best
@cli_tools.with_production_tag
@cli_tools.add_verbose_and_with_debugger
def run_all(run_metadata,
            regression_specification, forecast_specification,
            postprocessing_specification, diagnostics_specification,
            mark_best, production_tag,
            verbose, with_debugger):
    """Run all stages of the SEIIR pipeline.

    This application is expected to be run in production only and provides
    no user-level interface for specifying output paths. The `data` block
    of the regression specification can specify a specific path for infection
    data and covariate data, but all output paths and downstream input
    paths will be inferred automatically.
    """
    base_metadata = run_metadata.to_dict()
    del base_metadata['start_time']
    #####################
    # Do the regression #
    #####################
    # Build our own run metadata since the injected version is shared across the
    # three pipeline stages.
    regression_run_metadata = cli_tools.RunMetadata()
    regression_run_metadata.update(base_metadata)

    cli_tools.configure_logging_to_terminal(verbose)

    regression_spec = pipeline.regression.APPLICATION_MAIN(
        run_metadata=regression_run_metadata,
        regression_specification=regression_specification,
        infection_version=None,
        covariates_version=None,
        priors_version=None,
        coefficient_version=None,
        location_specification=None,
        preprocess_only=False,
        output_root=paths.SEIR_REGRESSION_OUTPUTS,
        mark_best=mark_best,
        production_tag=production_tag,
        with_debugger=with_debugger,
    )

    logger.info('Regression finished. Starting forecast.')

    ###################
    # Do the forecast #
    ###################

    forecast_run_metadata = cli_tools.RunMetadata()
    forecast_run_metadata.update(base_metadata)

    # Get rid of last stage file handlers.
    logger.remove(2)
    logger.remove(3)

    forecast_spec = pipeline.forecasting.APPLICATION_MAIN(
        run_metadata=forecast_run_metadata,
        forecast_specification=forecast_specification,
        regression_version=regression_spec.data.output_root,
        covariates_version=regression_spec.data.covariate_version,
        preprocess_only=False,
        output_root=paths.SEIR_FORECAST_OUTPUTS,
        mark_best=mark_best,
        production_tag=production_tag,
        with_debugger=with_debugger,
    )

    logger.info('Forecast finished. Starting postprocessing.')

    #########################
    # Do the postprocessing #
    #########################

    postprocessing_run_metadata = cli_tools.RunMetadata()
    postprocessing_run_metadata.update(base_metadata)

    # Get rid of last stage file handlers so we get clean postprocessing logs.
    logger.remove(4)
    logger.remove(5)

    postprocessing_spec = pipeline.postprocessing.APPLICATION_MAIN(
        run_metadata=postprocessing_run_metadata,
        postprocessing_specification=postprocessing_specification,
        forecast_version=forecast_spec.data.output_root,
        mortality_ratio_version=None,
        preprocess_only=False,
        output_root=paths.SEIR_FINAL_OUTPUTS,
        mark_best=mark_best,
        production_tag=production_tag,
        with_debugger=with_debugger,
    )

    logger.info('Postprocessing finished. Starting diagnostics.')

    ######################
    # Do the diagnostics #
    ######################

    diagnostics_run_metadata = cli_tools.RunMetadata()
    diagnostics_run_metadata.update(base_metadata)

    # Get rid of last stage file handlers so we get clean diagnostics logs.
    logger.remove(6)
    logger.remove(7)

    diagnostics_spec = pipeline.diagnostics.APPLICATION_MAIN(
        run_metadata=diagnostics_run_metadata,
        diagnostics_specification=diagnostics_specification,
        preprocess_only=False,
        output_root=paths.SEIR_DIAGNOSTICS_OUTPUTS,
        mark_best=mark_best,
        production_tag=production_tag,
        with_debugger=with_debugger
    )

<<<<<<< HEAD
    logger.info('All stages complete!')


def _do_oos_fit(run_metadata: cli_tools.RunMetadata,
                fit_specification: str,
                infection_version: Optional[str],
                covariates_version: Optional[str],
                coefficient_version: Optional[str],
                variant_version: Optional[str],
                location_specification: Optional[str],
                preprocess_only: bool,
                output_root: Optional[str], mark_best: bool, production_tag: str,
                with_debugger: bool) -> RegressionSpecification:
    fit_spec = FitSpecification.from_path(fit_specification)

    input_versions = {
        'infection_version': cli_tools.VersionInfo(
            infection_version,
            fit_spec.data.infection_version,
            paths.PAST_INFECTIONS_ROOT,
            'infections_metadata',
            True,
        ),
        'covariate_version': cli_tools.VersionInfo(
            covariates_version,
            fit_spec.data.covariate_version,
            paths.SEIR_COVARIATES_OUTPUT_ROOT,
            'covariates_metadata',
            True,
        ),
        'coefficient_version': cli_tools.VersionInfo(
            coefficient_version,
            fit_spec.data.coefficient_version,
            paths.SEIR_REGRESSION_OUTPUTS,
            'coefficient_metadata',
            False,
        ),
        'variant_version': cli_tools.VersionInfo(
            variant_version,
            fit_spec.data.variant_version,
            paths.VARIANT_OUTPUT_ROOT,
            'variant_metadata',
            True,
        ),
    }
    fit_spec, run_metadata = cli_tools.resolve_version_info(fit_spec, run_metadata, input_versions)

    locations_set_version_id, location_set_file = cli_tools.get_location_info(
        location_specification,
        fit_spec.data.location_set_version_id,
        fit_spec.data.location_set_file
    )

    output_root = cli_tools.get_output_root(None, fit_spec.data.output_root)
    cli_tools.setup_directory_structure(output_root, with_production=True)
    run_directory = cli_tools.make_run_directory(output_root)

    fit_spec.data.location_set_version_id = locations_set_version_id
    fit_spec.data.location_set_file = location_set_file
    fit_spec.data.output_root = str(run_directory)

    run_metadata['output_path'] = str(run_directory)
    run_metadata['regression_specification'] = fit_spec.to_dict()

    cli_tools.configure_logging_to_files(run_directory)
    # noinspection PyTypeChecker
    main = cli_tools.monitor_application(do_beta_fit,
                                         logger, with_debugger)
    app_metadata, _ = main(fit_spec, preprocess_only)

    cli_tools.finish_application(run_metadata, app_metadata,
                                 run_directory, mark_best, production_tag)

    return fit_spec


def _do_regression(run_metadata: cli_tools.RunMetadata,
                   regression_specification: str,
                   infection_version: Optional[str],
                   covariates_version: Optional[str],
                   priors_version: Optional[str],
                   coefficient_version: Optional[str],
                   location_specification: Optional[str],
                   preprocess_only: bool,
                   output_root: Optional[str], mark_best: bool, production_tag: str,
                   with_debugger: bool) -> RegressionSpecification:
    regression_spec = RegressionSpecification.from_path(regression_specification)

    input_versions = {
        'infection_version': cli_tools.VersionInfo(
            infection_version,
            regression_spec.data.infection_version,
            paths.PAST_INFECTIONS_ROOT,
            'infections_metadata',
            True,
        ),
        'covariate_version': cli_tools.VersionInfo(
            covariates_version,
            regression_spec.data.covariate_version,
            paths.SEIR_COVARIATES_OUTPUT_ROOT,
            'covariates_metadata',
            True,
        ),
        'priors_version': cli_tools.VersionInfo(
            priors_version,
            regression_spec.data.priors_version,
            paths.SEIR_COVARIATE_PRIORS_ROOT,
            'covariate_priors_metadata',
            False,
        ),
        'coefficient_version': cli_tools.VersionInfo(
            coefficient_version,
            regression_spec.data.coefficient_version,
            paths.SEIR_REGRESSION_OUTPUTS,
            'coefficient_metadata',
            False,
        ),
    }
    regression_spec, run_metadata = cli_tools.resolve_version_info(regression_spec, run_metadata, input_versions)

    locations_set_version_id, location_set_file = cli_tools.get_location_info(
        location_specification,
        regression_spec.data.location_set_version_id,
        regression_spec.data.location_set_file
    )

    output_root = cli_tools.get_output_root(output_root, regression_spec.data.output_root)
    cli_tools.setup_directory_structure(output_root, with_production=True)
    run_directory = cli_tools.make_run_directory(output_root)

    regression_spec.data.location_set_version_id = locations_set_version_id
    regression_spec.data.location_set_file = location_set_file
    regression_spec.data.output_root = str(run_directory)

    run_metadata['output_path'] = str(run_directory)
    run_metadata['regression_specification'] = regression_spec.to_dict()

    cli_tools.configure_logging_to_files(run_directory)
    # noinspection PyTypeChecker
    main = cli_tools.monitor_application(do_beta_regression,
                                         logger, with_debugger)
    app_metadata, _ = main(regression_spec, preprocess_only)

    cli_tools.finish_application(run_metadata, app_metadata,
                                 run_directory, mark_best, production_tag)

    return regression_spec


def _do_forecast(run_metadata: cli_tools.RunMetadata,
                 forecast_specification: str,
                 regression_version: Optional[str],
                 covariates_version: Optional[str],
                 preprocess_only: bool,
                 output_root: Optional[str], mark_best: bool, production_tag: str,
                 with_debugger: bool) -> ForecastSpecification:
    forecast_spec = ForecastSpecification.from_path(forecast_specification)

    input_versions = {
        'regression_version': cli_tools.VersionInfo(
            regression_version,
            forecast_spec.data.regression_version,
            paths.SEIR_REGRESSION_OUTPUTS,
            'regression_metadata',
            True,
        ),
        'covariate_version': cli_tools.VersionInfo(
            covariates_version,
            forecast_spec.data.covariate_version,
            paths.SEIR_COVARIATES_OUTPUT_ROOT,
            'covariates_metadata',
            True,
        ),
    }
    forecast_spec, run_metadata = cli_tools.resolve_version_info(forecast_spec, run_metadata, input_versions)

    output_root = cli_tools.get_output_root(output_root,
                                            forecast_spec.data.output_root)
    cli_tools.setup_directory_structure(output_root, with_production=True)
    run_directory = cli_tools.make_run_directory(output_root)
    forecast_spec.data.output_root = str(run_directory)

    run_metadata['output_path'] = str(run_directory)
    run_metadata['forecast_specification'] = forecast_spec.to_dict()

    cli_tools.configure_logging_to_files(run_directory)
    # noinspection PyTypeChecker
    main = cli_tools.monitor_application(do_beta_forecast,
                                         logger, with_debugger)
    app_metadata, _ = main(forecast_spec, preprocess_only)

    cli_tools.finish_application(run_metadata, app_metadata,
                                 run_directory, mark_best, production_tag)
    return forecast_spec


def _do_counterfactual(run_metadata: cli_tools.RunMetadata,
                       counterfactual_specification: str,
                       counterfactual_input_version: Optional[str],
                       forecast_version: Optional[str],
                       preprocess_only: bool,
                       output_root: Optional[str], mark_best: bool, production_tag: str,
                       with_debugger: bool) -> CounterfactualSpecification:
    counterfactual_spec = CounterfactualSpecification.from_path(counterfactual_specification)

    input_versions = {
        'counterfactual_input_version': cli_tools.VersionInfo(
            counterfactual_input_version,
            counterfactual_spec.data.counterfactual_input_version,
            paths.SEIR_COUNTERFACTUAL_INPUT_ROOT,
            'counterfactual_input_metadata',
            True,
        ),
        'forecast_version': cli_tools.VersionInfo(
            forecast_version,
            counterfactual_spec.data.forecast_version,
            paths.SEIR_FORECAST_OUTPUTS,
            'forecast_metadata',
            True,
        ),
    }
    counterfactual_spec, run_metadata = cli_tools.resolve_version_info(
        counterfactual_spec,
        run_metadata,
        input_versions,
    )

    output_root = cli_tools.get_output_root(
        output_root,
        counterfactual_spec.data.output_root,
    )
    cli_tools.setup_directory_structure(output_root, with_production=True)
    run_directory = cli_tools.make_run_directory(output_root)
    counterfactual_spec.data.output_root = str(run_directory)

    run_metadata['output_path'] = str(run_directory)
    run_metadata['counterfactual_specification'] = counterfactual_spec.to_dict()

    cli_tools.configure_logging_to_files(run_directory)
    # noinspection PyTypeChecker
    main = cli_tools.monitor_application(do_counterfactual,
                                         logger, with_debugger)
    app_metadata, _ = main(counterfactual_spec, preprocess_only)

    cli_tools.finish_application(run_metadata, app_metadata,
                                 run_directory, mark_best, production_tag)
    return counterfactual_spec


def _do_postprocess(run_metadata: cli_tools.RunMetadata,
                    postprocessing_specification: str,
                    forecast_version: Optional[str],
                    counterfactual_version: Optional[str],
                    mortality_ratio_version: Optional[str],
                    preprocess_only: bool,
                    output_root: Optional[str], mark_best: bool, production_tag: str,
                    with_debugger: bool) -> PostprocessingSpecification:
    postprocessing_spec = PostprocessingSpecification.from_path(postprocessing_specification)

    input_versions = {
        'forecast_version': cli_tools.VersionInfo(
            forecast_version,
            postprocessing_spec.data.forecast_version,
            paths.SEIR_FORECAST_OUTPUTS,
            'forecast_metadata',
            False,
        ),
        'counterfactual_version': cli_tools.VersionInfo(
            forecast_version,
            postprocessing_spec.data.counterfactual_version,
            paths.SEIR_COUNTERFACTUAL_ROOT,
            'counterfactual_metadata',
            False,
        ),
        'mortality_ratio_version': cli_tools.VersionInfo(
            mortality_ratio_version,
            postprocessing_spec.data.mortality_ratio_version,
            paths.MORTALITY_AGE_PATTERN_ROOT,
            'mortality_ratio_metadata',
            True,
        ),
    }

    postprocessing_spec, run_metadata = cli_tools.resolve_version_info(
        postprocessing_spec,
        run_metadata,
        input_versions,
    )
    if (not (postprocessing_spec.data.forecast_version or postprocessing_spec.data.counterfactual_version)
            or (postprocessing_spec.data.forecast_version and postprocessing_spec.data.counterfactual_version)):
        raise ValueError('Must specify exactly one of a forecast version or a counterfactual version.')

    output_root = cli_tools.get_output_root(output_root,
                                            postprocessing_spec.data.output_root)
    cli_tools.setup_directory_structure(output_root, with_production=True)
    run_directory = cli_tools.make_run_directory(output_root)
    postprocessing_spec.data.output_root = str(run_directory)

    run_metadata['output_path'] = str(run_directory)
    run_metadata['postprocessing_specification'] = postprocessing_spec.to_dict()

    cli_tools.configure_logging_to_files(run_directory)
    # noinspection PyTypeChecker
    main = cli_tools.monitor_application(do_postprocessing,
                                         logger, with_debugger)
    app_metadata, _ = main(postprocessing_spec, preprocess_only)

    cli_tools.finish_application(run_metadata, app_metadata,
                                 run_directory, mark_best, production_tag)
    return postprocessing_spec


def _do_diagnostics(run_metadata: cli_tools.RunMetadata,
                    diagnostics_specification: str,
                    preprocess_only: bool,
                    output_root: Optional[str], mark_best: bool, production_tag: str,
                    with_debugger: bool) -> DiagnosticsSpecification:
    diagnostics_spec = DiagnosticsSpecification.from_path(diagnostics_specification)

    outputs_versions = set()
    for grid_plot_spec in diagnostics_spec.grid_plots:
        for comparator in grid_plot_spec.comparators:
            comparator_version_path = cli_tools.get_input_root(None,
                                                               comparator.version,
                                                               paths.SEIR_FINAL_OUTPUTS)
            outputs_versions.add(comparator_version_path)
            comparator.version = str(comparator_version_path)

    output_root = cli_tools.get_output_root(output_root,
                                            diagnostics_spec.data.output_root)
    cli_tools.setup_directory_structure(output_root, with_production=True)
    run_directory = cli_tools.make_run_directory(output_root)

    diagnostics_spec.data.output_root = str(run_directory)

    outputs_metadata = []
    for output_version in outputs_versions:
        with (output_version / paths.METADATA_FILE_NAME).open() as metadata_file:
            outputs_metadata.append(yaml.full_load(metadata_file))

    run_metadata['seir_outputs_metadata'] = outputs_metadata
    run_metadata['output_path'] = str(run_directory)
    run_metadata['diagnostics_specification'] = diagnostics_spec.to_dict()

    cli_tools.configure_logging_to_files(run_directory)
    # noinspection PyTypeChecker
    main = cli_tools.monitor_application(do_diagnostics,
                                         logger, with_debugger)
    app_metadata, _ = main(diagnostics_spec, preprocess_only)

    cli_tools.finish_application(run_metadata, app_metadata,
                                 run_directory, mark_best, production_tag)
    return diagnostics_spec
=======
    logger.info('All stages complete!')
>>>>>>> dc537c76
<|MERGE_RESOLUTION|>--- conflicted
+++ resolved
@@ -7,25 +7,9 @@
 from covid_model_seiir_pipeline.lib import (
     cli_tools,
 )
-<<<<<<< HEAD
-from covid_model_seiir_pipeline.pipeline import (
-    FitSpecification,
-    do_beta_fit,
-    RegressionSpecification,
-    do_beta_regression,
-    ForecastSpecification,
-    do_beta_forecast,
-    CounterfactualSpecification,
-    do_counterfactual,
-    PostprocessingSpecification,
-    do_postprocessing,
-    DiagnosticsSpecification,
-    do_diagnostics,
-=======
 from covid_model_seiir_pipeline import (
     pipeline,
     side_analysis,
->>>>>>> dc537c76
 )
 
 
@@ -35,212 +19,6 @@
     pass
 
 
-<<<<<<< HEAD
-@seiir.command(name='oos_fit')
-@cli_tools.pass_run_metadata()
-@cli_tools.with_fit_specification
-@cli_tools.with_infection_version
-@cli_tools.with_covariates_version
-@cli_tools.with_coefficient_version
-@cli_tools.with_variant_version
-@cli_tools.with_location_specification
-@cli_tools.add_preprocess_only
-@cli_tools.add_output_options(paths.SEIR_REGRESSION_OUTPUTS)
-@cli_tools.add_verbose_and_with_debugger
-def oos_fit(run_metadata,
-            fit_specification,
-            infection_version, covariates_version, coefficient_version, variant_version,
-            location_specification,
-            preprocess_only,
-            output_root, mark_best, production_tag,
-            verbose, with_debugger):
-    cli_tools.configure_logging_to_terminal(verbose)
-
-    _do_oos_fit(
-        run_metadata=run_metadata,
-        fit_specification=fit_specification,
-        infection_version=infection_version,
-        covariates_version=covariates_version,
-        coefficient_version=coefficient_version,
-        variant_version=variant_version,
-        location_specification=location_specification,
-        preprocess_only=preprocess_only,
-        output_root=output_root,
-        mark_best=mark_best,
-        production_tag=production_tag,
-        with_debugger=with_debugger,
-    )
-
-    logger.info('**Done**')
-
-
-@seiir.command()
-@cli_tools.pass_run_metadata()
-@cli_tools.with_regression_specification
-@cli_tools.with_infection_version
-@cli_tools.with_covariates_version
-@cli_tools.with_priors_version
-@cli_tools.with_coefficient_version
-@cli_tools.with_location_specification
-@cli_tools.add_preprocess_only
-@cli_tools.add_output_options(paths.SEIR_REGRESSION_OUTPUTS)
-@cli_tools.add_verbose_and_with_debugger
-def regress(run_metadata,
-            regression_specification,
-            infection_version, covariates_version,
-            priors_version,
-            coefficient_version,
-            location_specification,
-            preprocess_only,
-            output_root, mark_best, production_tag,
-            verbose, with_debugger):
-    """Perform beta regression for a set of infections and covariates."""
-    cli_tools.configure_logging_to_terminal(verbose)
-
-    _do_regression(
-        run_metadata=run_metadata,
-        regression_specification=regression_specification,
-        infection_version=infection_version,
-        covariates_version=covariates_version,
-        priors_version=priors_version,
-        coefficient_version=coefficient_version,
-        location_specification=location_specification,
-        preprocess_only=preprocess_only,
-        output_root=output_root,
-        mark_best=mark_best,
-        production_tag=production_tag,
-        with_debugger=with_debugger,
-    )
-
-    logger.info('**Done**')
-
-
-@seiir.command()
-@cli_tools.pass_run_metadata()
-@cli_tools.with_forecast_specification
-@cli_tools.with_regression_version
-@cli_tools.with_covariates_version
-@cli_tools.add_preprocess_only
-@cli_tools.add_output_options(paths.SEIR_FORECAST_OUTPUTS)
-@cli_tools.add_verbose_and_with_debugger
-def forecast(run_metadata,
-             forecast_specification,
-             regression_version,
-             covariates_version,
-             preprocess_only,
-             output_root, mark_best, production_tag,
-             verbose, with_debugger):
-    """Perform beta forecast for a set of scenarios on a regression."""
-    cli_tools.configure_logging_to_terminal(verbose)
-
-    _do_forecast(
-        run_metadata=run_metadata,
-        forecast_specification=forecast_specification,
-        regression_version=regression_version,
-        covariates_version=covariates_version,
-        preprocess_only=preprocess_only,
-        output_root=output_root,
-        mark_best=mark_best,
-        production_tag=production_tag,
-        with_debugger=with_debugger,
-    )
-
-    logger.info('**Done**')
-
-
-@seiir.command()
-@cli_tools.pass_run_metadata()
-@cli_tools.with_counterfactual_specification
-@cli_tools.with_counterfactual_input_version
-@cli_tools.with_forecast_version
-@cli_tools.add_preprocess_only
-@cli_tools.add_output_options(paths.SEIR_COUNTERFACTUAL_ROOT)
-@cli_tools.add_verbose_and_with_debugger
-def counterfactual(run_metadata,
-                   counterfactual_specification,
-                   counterfactual_input_version,
-                   forecast_version,
-                   preprocess_only,
-                   output_root, mark_best, production_tag,
-                   verbose, with_debugger):
-    """Run counterfactual analysis."""
-    cli_tools.configure_logging_to_terminal(verbose)
-
-    _do_counterfactual(
-        run_metadata=run_metadata,
-        counterfactual_specification=counterfactual_specification,
-        counterfactual_input_version=counterfactual_input_version,
-        forecast_version=forecast_version,
-        preprocess_only=preprocess_only,
-        output_root=output_root,
-        mark_best=mark_best,
-        production_tag=production_tag,
-        with_debugger=with_debugger,
-    )
-
-    logger.info('**Done**')
-
-
-@seiir.command()
-@cli_tools.pass_run_metadata()
-@cli_tools.with_postprocessing_specification
-@cli_tools.with_forecast_version
-@cli_tools.with_counterfactual_version
-@cli_tools.with_mortality_ratio_version
-@cli_tools.add_preprocess_only
-@cli_tools.add_output_options(paths.SEIR_FINAL_OUTPUTS)
-@cli_tools.add_verbose_and_with_debugger
-def postprocess(run_metadata,
-                postprocessing_specification,
-                forecast_version,
-                counterfactual_version,
-                mortality_ratio_version,
-                preprocess_only,
-                output_root, mark_best, production_tag,
-                verbose, with_debugger):
-    cli_tools.configure_logging_to_terminal(verbose)
-
-    _do_postprocess(
-        run_metadata=run_metadata,
-        postprocessing_specification=postprocessing_specification,
-        forecast_version=forecast_version,
-        counterfactual_version=counterfactual_version,
-        mortality_ratio_version=mortality_ratio_version,
-        preprocess_only=preprocess_only,
-        output_root=output_root,
-        mark_best=mark_best,
-        production_tag=production_tag,
-        with_debugger=with_debugger,
-    )
-
-    logger.info('**Done**')
-
-
-@seiir.command()
-@cli_tools.pass_run_metadata()
-@cli_tools.with_diagnostics_specification
-@cli_tools.add_preprocess_only
-@cli_tools.add_output_options(paths.SEIR_DIAGNOSTICS_OUTPUTS)
-@cli_tools.add_verbose_and_with_debugger
-def diagnostics(run_metadata,
-                diagnostics_specification,
-                preprocess_only,
-                output_root, mark_best, production_tag,
-                verbose, with_debugger):
-    cli_tools.configure_logging_to_terminal(verbose)
-
-    _do_diagnostics(
-        run_metadata=run_metadata,
-        diagnostics_specification=diagnostics_specification,
-        preprocess_only=preprocess_only,
-        output_root=output_root,
-        mark_best=mark_best,
-        production_tag=production_tag,
-        with_debugger=with_debugger,
-    )
-
-    logger.info('**Done**')
-=======
 # Loops over every pipeline stage and adds pipeline main to `seiir` command.
 for package in [pipeline, side_analysis]:
     for importer, modname, is_pkg in pkgutil.iter_modules(package.__path__):
@@ -248,7 +26,6 @@
             pipeline_stage = importer.find_module(modname).load_module()
             cmd = pipeline_stage.COMMAND
             seiir.add_command(cmd, name=cmd.name.replace('-', '_'))
->>>>>>> dc537c76
 
 
 @seiir.command(name='run_all')
@@ -373,360 +150,4 @@
         with_debugger=with_debugger
     )
 
-<<<<<<< HEAD
-    logger.info('All stages complete!')
-
-
-def _do_oos_fit(run_metadata: cli_tools.RunMetadata,
-                fit_specification: str,
-                infection_version: Optional[str],
-                covariates_version: Optional[str],
-                coefficient_version: Optional[str],
-                variant_version: Optional[str],
-                location_specification: Optional[str],
-                preprocess_only: bool,
-                output_root: Optional[str], mark_best: bool, production_tag: str,
-                with_debugger: bool) -> RegressionSpecification:
-    fit_spec = FitSpecification.from_path(fit_specification)
-
-    input_versions = {
-        'infection_version': cli_tools.VersionInfo(
-            infection_version,
-            fit_spec.data.infection_version,
-            paths.PAST_INFECTIONS_ROOT,
-            'infections_metadata',
-            True,
-        ),
-        'covariate_version': cli_tools.VersionInfo(
-            covariates_version,
-            fit_spec.data.covariate_version,
-            paths.SEIR_COVARIATES_OUTPUT_ROOT,
-            'covariates_metadata',
-            True,
-        ),
-        'coefficient_version': cli_tools.VersionInfo(
-            coefficient_version,
-            fit_spec.data.coefficient_version,
-            paths.SEIR_REGRESSION_OUTPUTS,
-            'coefficient_metadata',
-            False,
-        ),
-        'variant_version': cli_tools.VersionInfo(
-            variant_version,
-            fit_spec.data.variant_version,
-            paths.VARIANT_OUTPUT_ROOT,
-            'variant_metadata',
-            True,
-        ),
-    }
-    fit_spec, run_metadata = cli_tools.resolve_version_info(fit_spec, run_metadata, input_versions)
-
-    locations_set_version_id, location_set_file = cli_tools.get_location_info(
-        location_specification,
-        fit_spec.data.location_set_version_id,
-        fit_spec.data.location_set_file
-    )
-
-    output_root = cli_tools.get_output_root(None, fit_spec.data.output_root)
-    cli_tools.setup_directory_structure(output_root, with_production=True)
-    run_directory = cli_tools.make_run_directory(output_root)
-
-    fit_spec.data.location_set_version_id = locations_set_version_id
-    fit_spec.data.location_set_file = location_set_file
-    fit_spec.data.output_root = str(run_directory)
-
-    run_metadata['output_path'] = str(run_directory)
-    run_metadata['regression_specification'] = fit_spec.to_dict()
-
-    cli_tools.configure_logging_to_files(run_directory)
-    # noinspection PyTypeChecker
-    main = cli_tools.monitor_application(do_beta_fit,
-                                         logger, with_debugger)
-    app_metadata, _ = main(fit_spec, preprocess_only)
-
-    cli_tools.finish_application(run_metadata, app_metadata,
-                                 run_directory, mark_best, production_tag)
-
-    return fit_spec
-
-
-def _do_regression(run_metadata: cli_tools.RunMetadata,
-                   regression_specification: str,
-                   infection_version: Optional[str],
-                   covariates_version: Optional[str],
-                   priors_version: Optional[str],
-                   coefficient_version: Optional[str],
-                   location_specification: Optional[str],
-                   preprocess_only: bool,
-                   output_root: Optional[str], mark_best: bool, production_tag: str,
-                   with_debugger: bool) -> RegressionSpecification:
-    regression_spec = RegressionSpecification.from_path(regression_specification)
-
-    input_versions = {
-        'infection_version': cli_tools.VersionInfo(
-            infection_version,
-            regression_spec.data.infection_version,
-            paths.PAST_INFECTIONS_ROOT,
-            'infections_metadata',
-            True,
-        ),
-        'covariate_version': cli_tools.VersionInfo(
-            covariates_version,
-            regression_spec.data.covariate_version,
-            paths.SEIR_COVARIATES_OUTPUT_ROOT,
-            'covariates_metadata',
-            True,
-        ),
-        'priors_version': cli_tools.VersionInfo(
-            priors_version,
-            regression_spec.data.priors_version,
-            paths.SEIR_COVARIATE_PRIORS_ROOT,
-            'covariate_priors_metadata',
-            False,
-        ),
-        'coefficient_version': cli_tools.VersionInfo(
-            coefficient_version,
-            regression_spec.data.coefficient_version,
-            paths.SEIR_REGRESSION_OUTPUTS,
-            'coefficient_metadata',
-            False,
-        ),
-    }
-    regression_spec, run_metadata = cli_tools.resolve_version_info(regression_spec, run_metadata, input_versions)
-
-    locations_set_version_id, location_set_file = cli_tools.get_location_info(
-        location_specification,
-        regression_spec.data.location_set_version_id,
-        regression_spec.data.location_set_file
-    )
-
-    output_root = cli_tools.get_output_root(output_root, regression_spec.data.output_root)
-    cli_tools.setup_directory_structure(output_root, with_production=True)
-    run_directory = cli_tools.make_run_directory(output_root)
-
-    regression_spec.data.location_set_version_id = locations_set_version_id
-    regression_spec.data.location_set_file = location_set_file
-    regression_spec.data.output_root = str(run_directory)
-
-    run_metadata['output_path'] = str(run_directory)
-    run_metadata['regression_specification'] = regression_spec.to_dict()
-
-    cli_tools.configure_logging_to_files(run_directory)
-    # noinspection PyTypeChecker
-    main = cli_tools.monitor_application(do_beta_regression,
-                                         logger, with_debugger)
-    app_metadata, _ = main(regression_spec, preprocess_only)
-
-    cli_tools.finish_application(run_metadata, app_metadata,
-                                 run_directory, mark_best, production_tag)
-
-    return regression_spec
-
-
-def _do_forecast(run_metadata: cli_tools.RunMetadata,
-                 forecast_specification: str,
-                 regression_version: Optional[str],
-                 covariates_version: Optional[str],
-                 preprocess_only: bool,
-                 output_root: Optional[str], mark_best: bool, production_tag: str,
-                 with_debugger: bool) -> ForecastSpecification:
-    forecast_spec = ForecastSpecification.from_path(forecast_specification)
-
-    input_versions = {
-        'regression_version': cli_tools.VersionInfo(
-            regression_version,
-            forecast_spec.data.regression_version,
-            paths.SEIR_REGRESSION_OUTPUTS,
-            'regression_metadata',
-            True,
-        ),
-        'covariate_version': cli_tools.VersionInfo(
-            covariates_version,
-            forecast_spec.data.covariate_version,
-            paths.SEIR_COVARIATES_OUTPUT_ROOT,
-            'covariates_metadata',
-            True,
-        ),
-    }
-    forecast_spec, run_metadata = cli_tools.resolve_version_info(forecast_spec, run_metadata, input_versions)
-
-    output_root = cli_tools.get_output_root(output_root,
-                                            forecast_spec.data.output_root)
-    cli_tools.setup_directory_structure(output_root, with_production=True)
-    run_directory = cli_tools.make_run_directory(output_root)
-    forecast_spec.data.output_root = str(run_directory)
-
-    run_metadata['output_path'] = str(run_directory)
-    run_metadata['forecast_specification'] = forecast_spec.to_dict()
-
-    cli_tools.configure_logging_to_files(run_directory)
-    # noinspection PyTypeChecker
-    main = cli_tools.monitor_application(do_beta_forecast,
-                                         logger, with_debugger)
-    app_metadata, _ = main(forecast_spec, preprocess_only)
-
-    cli_tools.finish_application(run_metadata, app_metadata,
-                                 run_directory, mark_best, production_tag)
-    return forecast_spec
-
-
-def _do_counterfactual(run_metadata: cli_tools.RunMetadata,
-                       counterfactual_specification: str,
-                       counterfactual_input_version: Optional[str],
-                       forecast_version: Optional[str],
-                       preprocess_only: bool,
-                       output_root: Optional[str], mark_best: bool, production_tag: str,
-                       with_debugger: bool) -> CounterfactualSpecification:
-    counterfactual_spec = CounterfactualSpecification.from_path(counterfactual_specification)
-
-    input_versions = {
-        'counterfactual_input_version': cli_tools.VersionInfo(
-            counterfactual_input_version,
-            counterfactual_spec.data.counterfactual_input_version,
-            paths.SEIR_COUNTERFACTUAL_INPUT_ROOT,
-            'counterfactual_input_metadata',
-            True,
-        ),
-        'forecast_version': cli_tools.VersionInfo(
-            forecast_version,
-            counterfactual_spec.data.forecast_version,
-            paths.SEIR_FORECAST_OUTPUTS,
-            'forecast_metadata',
-            True,
-        ),
-    }
-    counterfactual_spec, run_metadata = cli_tools.resolve_version_info(
-        counterfactual_spec,
-        run_metadata,
-        input_versions,
-    )
-
-    output_root = cli_tools.get_output_root(
-        output_root,
-        counterfactual_spec.data.output_root,
-    )
-    cli_tools.setup_directory_structure(output_root, with_production=True)
-    run_directory = cli_tools.make_run_directory(output_root)
-    counterfactual_spec.data.output_root = str(run_directory)
-
-    run_metadata['output_path'] = str(run_directory)
-    run_metadata['counterfactual_specification'] = counterfactual_spec.to_dict()
-
-    cli_tools.configure_logging_to_files(run_directory)
-    # noinspection PyTypeChecker
-    main = cli_tools.monitor_application(do_counterfactual,
-                                         logger, with_debugger)
-    app_metadata, _ = main(counterfactual_spec, preprocess_only)
-
-    cli_tools.finish_application(run_metadata, app_metadata,
-                                 run_directory, mark_best, production_tag)
-    return counterfactual_spec
-
-
-def _do_postprocess(run_metadata: cli_tools.RunMetadata,
-                    postprocessing_specification: str,
-                    forecast_version: Optional[str],
-                    counterfactual_version: Optional[str],
-                    mortality_ratio_version: Optional[str],
-                    preprocess_only: bool,
-                    output_root: Optional[str], mark_best: bool, production_tag: str,
-                    with_debugger: bool) -> PostprocessingSpecification:
-    postprocessing_spec = PostprocessingSpecification.from_path(postprocessing_specification)
-
-    input_versions = {
-        'forecast_version': cli_tools.VersionInfo(
-            forecast_version,
-            postprocessing_spec.data.forecast_version,
-            paths.SEIR_FORECAST_OUTPUTS,
-            'forecast_metadata',
-            False,
-        ),
-        'counterfactual_version': cli_tools.VersionInfo(
-            forecast_version,
-            postprocessing_spec.data.counterfactual_version,
-            paths.SEIR_COUNTERFACTUAL_ROOT,
-            'counterfactual_metadata',
-            False,
-        ),
-        'mortality_ratio_version': cli_tools.VersionInfo(
-            mortality_ratio_version,
-            postprocessing_spec.data.mortality_ratio_version,
-            paths.MORTALITY_AGE_PATTERN_ROOT,
-            'mortality_ratio_metadata',
-            True,
-        ),
-    }
-
-    postprocessing_spec, run_metadata = cli_tools.resolve_version_info(
-        postprocessing_spec,
-        run_metadata,
-        input_versions,
-    )
-    if (not (postprocessing_spec.data.forecast_version or postprocessing_spec.data.counterfactual_version)
-            or (postprocessing_spec.data.forecast_version and postprocessing_spec.data.counterfactual_version)):
-        raise ValueError('Must specify exactly one of a forecast version or a counterfactual version.')
-
-    output_root = cli_tools.get_output_root(output_root,
-                                            postprocessing_spec.data.output_root)
-    cli_tools.setup_directory_structure(output_root, with_production=True)
-    run_directory = cli_tools.make_run_directory(output_root)
-    postprocessing_spec.data.output_root = str(run_directory)
-
-    run_metadata['output_path'] = str(run_directory)
-    run_metadata['postprocessing_specification'] = postprocessing_spec.to_dict()
-
-    cli_tools.configure_logging_to_files(run_directory)
-    # noinspection PyTypeChecker
-    main = cli_tools.monitor_application(do_postprocessing,
-                                         logger, with_debugger)
-    app_metadata, _ = main(postprocessing_spec, preprocess_only)
-
-    cli_tools.finish_application(run_metadata, app_metadata,
-                                 run_directory, mark_best, production_tag)
-    return postprocessing_spec
-
-
-def _do_diagnostics(run_metadata: cli_tools.RunMetadata,
-                    diagnostics_specification: str,
-                    preprocess_only: bool,
-                    output_root: Optional[str], mark_best: bool, production_tag: str,
-                    with_debugger: bool) -> DiagnosticsSpecification:
-    diagnostics_spec = DiagnosticsSpecification.from_path(diagnostics_specification)
-
-    outputs_versions = set()
-    for grid_plot_spec in diagnostics_spec.grid_plots:
-        for comparator in grid_plot_spec.comparators:
-            comparator_version_path = cli_tools.get_input_root(None,
-                                                               comparator.version,
-                                                               paths.SEIR_FINAL_OUTPUTS)
-            outputs_versions.add(comparator_version_path)
-            comparator.version = str(comparator_version_path)
-
-    output_root = cli_tools.get_output_root(output_root,
-                                            diagnostics_spec.data.output_root)
-    cli_tools.setup_directory_structure(output_root, with_production=True)
-    run_directory = cli_tools.make_run_directory(output_root)
-
-    diagnostics_spec.data.output_root = str(run_directory)
-
-    outputs_metadata = []
-    for output_version in outputs_versions:
-        with (output_version / paths.METADATA_FILE_NAME).open() as metadata_file:
-            outputs_metadata.append(yaml.full_load(metadata_file))
-
-    run_metadata['seir_outputs_metadata'] = outputs_metadata
-    run_metadata['output_path'] = str(run_directory)
-    run_metadata['diagnostics_specification'] = diagnostics_spec.to_dict()
-
-    cli_tools.configure_logging_to_files(run_directory)
-    # noinspection PyTypeChecker
-    main = cli_tools.monitor_application(do_diagnostics,
-                                         logger, with_debugger)
-    app_metadata, _ = main(diagnostics_spec, preprocess_only)
-
-    cli_tools.finish_application(run_metadata, app_metadata,
-                                 run_directory, mark_best, production_tag)
-    return diagnostics_spec
-=======
-    logger.info('All stages complete!')
->>>>>>> dc537c76
+    logger.info('All stages complete!')