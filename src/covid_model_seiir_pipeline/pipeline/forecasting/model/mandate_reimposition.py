--- conflicted
+++ resolved
@@ -54,13 +54,10 @@
     china_subnats = hierarchy[china & (hierarchy.most_detailed == 1)].location_id.tolist()
     threshold_rate.loc[china_subnats] = 1
 
-<<<<<<< HEAD
-=======
-    # HACK FOR PROD: Don't reimpose anywhere but china
-#    non_china = threshold_rate.index.difference(china_subnats)
-#    threshold_rate.loc[non_china] = 1e6
+    # # HACK FOR PROD: Don't reimpose anywhere but china
+    # non_china = threshold_rate.index.difference(china_subnats)
+    # threshold_rate.loc[non_china] = 1e6
 
->>>>>>> 91e37cc9
     return threshold_rate
 
 
