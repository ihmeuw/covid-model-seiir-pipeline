from typing import Dict, Tuple, TYPE_CHECKING

import numpy as np
import pandas as pd
import tqdm

from covid_model_seiir_pipeline.lib import (
    math,
)
from covid_model_seiir_pipeline.pipeline.forecasting.model.containers import (
    Indices,
    ModelParameters,
    PostprocessingParameters,
    RatioData,
    HospitalCorrectionFactors,
)
from covid_model_seiir_pipeline.pipeline.forecasting.model.ode_systems import (
    vaccine,
    variant,
)


if TYPE_CHECKING:
    # The model subpackage is a library for the pipeline stage and shouldn't
    # explicitly depend on things outside the subpackage.
    from covid_model_seiir_pipeline.pipeline.forecasting.specification import (
        ScenarioSpecification,
    )
    # Support type checking but keep the pipeline stages as isolated as possible.
    from covid_model_seiir_pipeline.pipeline.regression.specification import (
        HospitalParameters,
    )


##############################
# ODE parameter construction #
##############################

def build_model_parameters(indices: Indices,
                           ode_parameters: pd.DataFrame,
                           beta_regression: pd.DataFrame,
                           thetas: pd.Series,
                           covariates: pd.DataFrame,
                           coefficients: pd.DataFrame,
                           beta_scales: pd.DataFrame,
                           vaccine_data: pd.DataFrame,
                           scenario_spec: 'ScenarioSpecification',
                           draw_id: int) -> ModelParameters:
    # These are all the same by draw.  Just broadcasting them over a new index.
    alpha = pd.Series(ode_parameters.alpha.mean(), index=indices.full, name='alpha')
    sigma = pd.Series(ode_parameters.sigma.mean(), index=indices.full, name='sigma')
    gamma1 = pd.Series(ode_parameters.gamma1.mean(), index=indices.full, name='gamma1')
    gamma2 = pd.Series(ode_parameters.gamma2.mean(), index=indices.full, name='gamma2')

    np.random.seed(draw_id)
    variant_beta_scale = np.random.uniform(*scenario_spec.variant_beta_scale)
    probability_cross_immune = pd.Series(
        np.random.uniform(*scenario_spec.probability_cross_immune),
        index=indices.full, name='probability_cross_immune'
    )

    beta, beta_wild, beta_variant, p_wild, p_variant, p_all_variant = get_betas_and_prevalences(
        indices,
        beta_regression,
        covariates,
        coefficients,
        beta_scales,
        variant_beta_scale,
    )

    thetas = thetas.reindex(indices.full, level='location_id')

    if ((1 < thetas) | thetas < -1).any():
        raise ValueError('Theta must be between -1 and 1.')
    if (sigma - thetas >= 1).any():
        raise ValueError('Sigma - theta must be smaller than 1')

    theta_plus = np.maximum(thetas, 0).rename('theta_plus')
    theta_minus = -np.minimum(thetas, 0).rename('theta_minus')

    vaccine_data = vaccine_data.reindex(indices.full, fill_value=0)
    adjusted_vaccinations = math.adjust_vaccinations(vaccine_data)

    return ModelParameters(
        alpha=alpha,
        beta=beta,
        sigma=sigma,
        gamma1=gamma1,
        gamma2=gamma2,
        theta_plus=theta_plus,
        theta_minus=theta_minus,
        **adjusted_vaccinations,
        beta_wild=beta_wild,
        beta_variant=beta_variant,
        p_wild=p_wild,
        p_variant=p_variant,
        p_all_variant=p_all_variant,
        probability_cross_immune=probability_cross_immune,
    )


def get_betas_and_prevalences(indices: Indices,
                              beta_regression: pd.DataFrame,
                              covariates: pd.DataFrame,
                              coefficients: pd.DataFrame,
                              beta_shift_parameters: pd.DataFrame,
                              variant_beta_scale: float) -> Tuple[pd.Series, pd.Series, pd.Series,
                                                                  pd.Series, pd.Series, pd.Series]:
    log_beta_hat = math.compute_beta_hat(covariates, coefficients)
    beta_hat = np.exp(log_beta_hat).loc[indices.future].rename('beta_hat').reset_index()
    beta = (beta_shift(beta_hat, beta_shift_parameters)
            .set_index(['location_id', 'date'])
            .beta_hat
            .rename('beta'))
    beta = beta_regression.loc[indices.past, 'beta'].append(beta)
    log_beta = np.log(beta)

    coef = {}
    prev = {}
    effects = {}
    for v in ['B117', 'B1351', 'P1']:
        coef[v] = coefficients[f'variant_prevalence_{v}']
        prev[v] = covariates[f'variant_prevalence_{v}'].fillna(0)
        effects[v] = coef[v] * prev[v]

    p_variant = (prev['B1351'] + prev['P1']).rename('p_variant')
    p_wild = (1 - p_variant).rename('p_wild')
    p_w = 1 - sum(prev.values())

    log_beta_w = log_beta - sum(effects.values())
    beta_w = np.exp(log_beta_w)
    beta_b117 = np.exp(log_beta_w + coef['B117'])

    beta_wild = (((p_w * beta_w + prev['B117'] * beta_b117) / p_wild)
                 .groupby('location_id')
                 .fillna(method='bfill')
                 .rename('beta_wild'))
    beta_variant = (beta_w + variant_beta_scale * (beta_b117 - beta_w)).rename('beta_variant')

    p_all_variant = sum(prev.values()).rename('p_all_variant')

    return beta, beta_wild, beta_variant, p_wild, p_variant, p_all_variant


def beta_shift(beta_hat: pd.DataFrame,
               beta_scales: pd.DataFrame) -> pd.DataFrame:
    """Shift the raw predicted beta to line up with beta in the past.

    This method performs both an intercept shift and a scaling based on the
    residuals of the ode fit beta and the beta hat regression in the past.

    Parameters
    ----------
        beta_hat
            Dataframe containing the date, location_id, and beta hat in the
            future.
        beta_scales
            Dataframe containing precomputed parameters for the scaling.

    Returns
    -------
        Predicted beta, after scaling (shift).

    """
    beta_hat = beta_hat.sort_values(['location_id', 'date']).set_index('location_id')
    scale_init = beta_scales['scale_init']
    scale_final = beta_scales['scale_final']
    window_size = beta_scales['window_size']

    beta_final = []
    for location_id in beta_hat.index.unique():
        if window_size is not None:
            t = np.arange(len(beta_hat.loc[location_id])) / window_size.at[location_id]
            scale = scale_init.at[location_id] + (scale_final.at[location_id] - scale_init.at[location_id]) * t
            scale[(window_size.at[location_id] + 1):] = scale_final.at[location_id]
        else:
            scale = scale_init.at[location_id]
        loc_beta_hat = beta_hat.loc[location_id].set_index('date', append=True)['beta_hat']
        loc_beta_final = loc_beta_hat * scale
        beta_final.append(loc_beta_final)

    beta_final = pd.concat(beta_final).reset_index()

    return beta_final


###################################
# Past compartment redistribution #
###################################

def redistribute_past_compartments(infections: pd.Series,
                                   compartments: pd.DataFrame,
                                   population: pd.DataFrame,
                                   model_parameters: ModelParameters):
    pop_weights = _get_pop_weights(population)
    variant_prevalence = model_parameters.p_variant.loc[compartments.index]
    p_ci = model_parameters.probability_cross_immune.loc[compartments.index]

    redistributed_compartments = []
    for group in ['lr', 'hr']:
        # Need to broadcast pop weights.
        pop_weight = pop_weights[group].reindex(compartments.index, level='location_id')

        group_compartments = compartments.mul(pop_weight, axis=0)
        group_compartments = group_compartments.reindex(variant.COMPARTMENTS, axis='columns', fill_value=0.0)
        group_compartments_diff = group_compartments.groupby('location_id').diff()

        for compartment in ['E', 'I1', 'I2']:
            group_compartments_diff[f'{compartment}_variant'] = (
                group_compartments_diff[compartment] * variant_prevalence
            )
            group_compartments_diff[f'{compartment}'] = (
                    group_compartments_diff[compartment] * (1 - variant_prevalence)
            )

            group_compartments_diff[f'{compartment}_variant_u'] = (
                (group_compartments_diff[f'{compartment}_u'] + group_compartments_diff[f'{compartment}_p'])
                * variant_prevalence
            )
            group_compartments_diff[f'{compartment}_u'] = (
                group_compartments_diff[f'{compartment}_u'] * (1 - variant_prevalence)
            )
            group_compartments_diff[f'{compartment}_p'] = (
                    group_compartments_diff[f'{compartment}_p'] * (1 - variant_prevalence)
            )

            group_compartments_diff[f'{compartment}_variant_pa'] = (
                    group_compartments_diff[f'{compartment}_pa'] * variant_prevalence
            )
            group_compartments_diff[f'{compartment}_pa'] = (
                    group_compartments_diff[f'{compartment}_pa'] * (1 - variant_prevalence)
            )

        # Who's in R vs. S_variant depends roughly on the probability of cross immunity.
        # This is a bad approximation if variant prevalence is high and there have been a significant
        # of infections.
        group_compartments_diff['S_variant'] = group_compartments_diff['R'] * (1 - p_ci)
        group_compartments_diff['R'] = group_compartments_diff['R'] * p_ci

        group_compartments_diff['S_variant_u'] = (
            (group_compartments_diff['R_u'] + group_compartments_diff['R_p']) * (1 - p_ci)
        )
        group_compartments_diff['R_u'] = group_compartments_diff['R_u'] * p_ci
        group_compartments_diff['R_p'] = group_compartments_diff['R_p'] * p_ci

        group_compartments_diff['S_variant_pa'] = group_compartments_diff['R_pa'] * (1 - p_ci)
        group_compartments_diff['R_pa'] = group_compartments_diff['R_pa'] * p_ci

        # Tracking compartments
<<<<<<< HEAD
        infecs = infections.reindex(group_compartments.index)
=======
        infecs = infections.reindex(group_compartments_diff.index)
>>>>>>> e6e70281
        s_wild = group_compartments[['S', 'S_u', 'S_p', 'S_pa']].sum(axis=1)
        s_wild_p = group_compartments[['S_p', 'S_pa']].sum(axis=1)
        group_compartments_diff['NewE_wild'] = (
            infecs * pop_weight * (1 - variant_prevalence)
        )
        group_compartments_diff['NewE_p_wild'] = (
            infecs * pop_weight * (1 - variant_prevalence) * s_wild_p / s_wild
        )

        s_variant = s_wild + group_compartments[['S_variant', 'S_variant_u', 'S_variant_pa', 'S_m']].sum(axis=1)
        s_variant_p = group_compartments[['S_pa', 'S_variant_pa', 'S_m']].sum(axis=1)
        group_compartments_diff['NewE_variant'] = (
            infecs * pop_weight * variant_prevalence
        )
        group_compartments_diff['NewE_p_variant'] = (
            infecs * pop_weight * variant_prevalence * s_variant_p / s_variant
        )

        group_compartments = group_compartments_diff.groupby('location_id').cumsum()

        group_compartments['V_u'] = group_compartments[[c for c in group_compartments if '_u' in c]].sum(axis=1)
        group_compartments['V_p'] = group_compartments[[c for c in group_compartments if '_p' in c and '_pa' not in c]].sum(axis=1)
        group_compartments['V_pa'] = group_compartments[[c for c in group_compartments if '_pa' in c]].sum(axis=1)
        group_compartments['V_m'] = group_compartments['S_m']
        group_compartments['V_ma'] = group_compartments['R_m']

        group_compartments.columns = [f'{c}_{group}' for c in group_compartments]
        redistributed_compartments.append(group_compartments)
    redistributed_compartments = pd.concat(redistributed_compartments, axis=1)

    return redistributed_compartments


def _get_pop_weights(population: pd.DataFrame) -> Dict[str, pd.Series]:
    total_pop = population.groupby('location_id')['population'].sum()
    low_risk_pop = population[population['age_group_years_start'] < 65].groupby('location_id')['population'].sum()
    high_risk_pop = total_pop - low_risk_pop
    pop_weights = {
        'lr': low_risk_pop / total_pop,
        'hr': high_risk_pop / total_pop,
    }
    return pop_weights


#######################################
# Construct postprocessing parameters #
#######################################

def build_postprocessing_parameters(indices: Indices,
                                    past_compartments: pd.DataFrame,
                                    past_infections: pd.Series,
                                    past_deaths: pd.Series,
                                    betas: pd.DataFrame,
                                    ratio_data: RatioData,
                                    model_parameters: ModelParameters,
                                    correction_factors: HospitalCorrectionFactors,
                                    hospital_parameters: 'HospitalParameters',
                                    scenario_spec: 'ScenarioSpecification') -> PostprocessingParameters:
    ratio_data = correct_ratio_data(indices, ratio_data, model_parameters, scenario_spec.variant_ifr_scale)

    correction_factors = forecast_correction_factors(
        indices,
        correction_factors,
        hospital_parameters,
    )

    return PostprocessingParameters(
        past_beta=betas['beta'],
        past_compartments=past_compartments,
        past_infections=past_infections,
        past_deaths=past_deaths,
        **ratio_data.to_dict(),
        **correction_factors.to_dict()
    )


def correct_ratio_data(indices: Indices,
                       ratio_data: RatioData,
                       model_params: ModelParameters,
                       ifr_scale: float) -> RatioData:
    variant_prevalence = model_params.p_all_variant
    p_start = variant_prevalence.loc[indices.initial_condition].reset_index(level='date', drop=True)
    variant_prevalence -= p_start.reindex(variant_prevalence.index, level='location_id')
    variant_prevalence[variant_prevalence < 0] = 0.0
    ifr_scalar = ifr_scale * variant_prevalence + (1 - variant_prevalence)
    ifr_scalar = ifr_scalar.groupby('location_id').shift(ratio_data.infection_to_death).fillna(0.)

    ratio_data.ifr = ifr_scalar * _expand_rate(ratio_data.ifr, indices.full)
    ratio_data.ifr_lr = ifr_scalar * _expand_rate(ratio_data.ifr_lr, indices.full)
    ratio_data.ifr_hr = ifr_scalar * _expand_rate(ratio_data.ifr_hr, indices.full)

    ratio_data.idr = _expand_rate(ratio_data.idr, indices.full)
    ratio_data.ihr = _expand_rate(ratio_data.ihr, indices.full)
    return ratio_data


def _expand_rate(rate: pd.Series, index: pd.MultiIndex):
    return (rate
            .reindex(index)
            .groupby('location_id')
            .fillna(method='ffill')
            .fillna(method='bfill'))


def forecast_correction_factors(indices: Indices,
                                correction_factors: HospitalCorrectionFactors,
                                hospital_parameters: 'HospitalParameters') -> HospitalCorrectionFactors:
    averaging_window = pd.Timedelta(days=hospital_parameters.correction_factor_average_window)
    application_window = pd.Timedelta(days=hospital_parameters.correction_factor_application_window)

    new_cfs = {}
    for cf_name, cf in correction_factors.to_dict().items():
        cf = cf.reindex(indices.full)
        loc_cfs = []
        for loc_id, loc_today in indices.initial_condition.tolist():
            loc_cf = cf.loc[loc_id]
            mean_cf = loc_cf.loc[loc_today - averaging_window: loc_today].mean()
            loc_cf.loc[loc_today:] = np.nan
            loc_cf.loc[loc_today + application_window:] = mean_cf
            loc_cf = loc_cf.interpolate().reset_index()
            loc_cf['location_id'] = loc_id
            loc_cfs.append(loc_cf.set_index(['location_id', 'date'])[cf_name])
        new_cfs[cf_name] = pd.concat(loc_cfs).sort_index()
    return HospitalCorrectionFactors(**new_cfs)


###########
# Run ODE #
###########

def run_ode_model(initial_conditions: pd.DataFrame,
                  model_parameters: ModelParameters,
                  progress_bar: bool) -> pd.DataFrame:
    system = variant.variant_natural_system
    mp_dict = model_parameters.to_dict()

    parameters = pd.concat(
        [mp_dict[p] for p in variant.PARAMETERS]
        + [model_parameters.unprotected_lr,
           model_parameters.protected_wild_type_lr,
           model_parameters.protected_all_types_lr,
           model_parameters.immune_wild_type_lr,
           model_parameters.immune_all_types_lr,

           model_parameters.unprotected_hr,
           model_parameters.protected_wild_type_hr,
           model_parameters.protected_all_types_hr,
           model_parameters.immune_wild_type_hr,
           model_parameters.immune_all_types_hr],
        axis=1
    )

    forecasts = []
    initial_conditions_iter = tqdm.tqdm(initial_conditions.iterrows(),
                                        total=len(initial_conditions),
                                        disable=not progress_bar)
    for location_id, initial_condition in initial_conditions_iter:
        loc_parameters = parameters.loc[location_id].sort_index()
        loc_date = loc_parameters.reset_index().date
        loc_times = np.array((loc_date - loc_date.min()).dt.days)

        ic = initial_condition.values
        p = loc_parameters.values.T  # Each row is a param, each column a day

        solution = math.solve_ode(
            system=system,
            t=loc_times,
            init_cond=ic,
            params=p
        )

        result = pd.DataFrame(
            data=solution.T,
            columns=initial_conditions.columns.tolist()
        )
        result['date'] = loc_date
        result['location_id'] = location_id
        forecasts.append(result.set_index(['location_id', 'date']))
    forecasts = pd.concat(forecasts).sort_index()
    return forecasts<|MERGE_RESOLUTION|>--- conflicted
+++ resolved
@@ -247,11 +247,7 @@
         group_compartments_diff['R_pa'] = group_compartments_diff['R_pa'] * p_ci
 
         # Tracking compartments
-<<<<<<< HEAD
-        infecs = infections.reindex(group_compartments.index)
-=======
         infecs = infections.reindex(group_compartments_diff.index)
->>>>>>> e6e70281
         s_wild = group_compartments[['S', 'S_u', 'S_p', 'S_pa']].sum(axis=1)
         s_wild_p = group_compartments[['S_p', 'S_pa']].sum(axis=1)
         group_compartments_diff['NewE_wild'] = (
