from typing import Tuple, TYPE_CHECKING

import numpy as np
import pandas as pd


from covid_model_seiir_pipeline.lib import math
from covid_model_seiir_pipeline.lib.ode_mk2.containers import (
    Parameters,
)
from covid_model_seiir_pipeline.lib.ode_mk2.constants import (
    REPORTED_EPI_MEASURE_NAMES,
    VARIANT_NAMES,
    RISK_GROUP_NAMES,
    COMPARTMENTS_NAMES,
    TRACKING_COMPARTMENTS_NAMES,
)
from covid_model_seiir_pipeline.lib.ode_mk2 import (
    solver,
)
from covid_model_seiir_pipeline.pipeline.forecasting.model.containers import (
    Indices,
    PostprocessingParameters,
)

if TYPE_CHECKING:
    # The model subpackage is a library for the pipeline stage and shouldn't
    # explicitly depend on things outside the subpackage.
    from covid_model_seiir_pipeline.pipeline.forecasting.specification import (
        ScenarioSpecification,
    )
    # Support type checking but keep the pipeline stages as isolated as possible.
    from covid_model_seiir_pipeline.pipeline.regression.specification import (
        HospitalParameters,
    )


##############################
# ODE parameter construction #
##############################

def build_beta_final(indices: Indices,
                     beta_regression: pd.DataFrame,
                     covariates: pd.DataFrame,
                     coefficients: pd.DataFrame,
                     beta_shift_parameters: pd.DataFrame,
                     log_beta_shift: Tuple[float, pd.Timestamp],
                     beta_scale: Tuple[float, pd.Timestamp]):
    log_beta_hat = math.compute_beta_hat(covariates, coefficients)
    log_beta_hat.loc[pd.IndexSlice[:, log_beta_shift[1]:]] += log_beta_shift[0]
    beta_hat = np.exp(log_beta_hat).loc[indices.future].rename('beta_hat').reset_index()

    beta = (beta_shift(beta_hat, beta_shift_parameters)
            .set_index(['location_id', 'date'])
            .beta_hat
            .rename('beta'))
    beta = beta_regression.reindex(indices.past).loc[:, 'beta'].append(beta).sort_index()
    beta.loc[pd.IndexSlice[:, beta_scale[1]:]] *= beta_scale[0]
    return beta, beta_hat.set_index(['location_id', 'date']).reindex(beta.index)


def build_model_parameters(indices: Indices,
                           beta: pd.Series,
                           posterior_epi_measures: pd.DataFrame,
                           prior_ratios: pd.DataFrame,
                           ode_parameters: pd.Series,
                           rhos: pd.DataFrame,
                           vaccinations: pd.DataFrame,
                           all_etas: pd.DataFrame,
                           phis: pd.DataFrame) -> Parameters:
    keep = ['alpha', 'sigma', 'gamma', 'pi', 'kappa']
    ode_params = pd.DataFrame(
        {key: value for key, value in ode_parameters.to_dict().items() if key.split('_')[0] in keep},
        index=indices.full
    )
    ode_params.loc[:, 'beta_all_infection'] = beta
    measure_map = {
        'death': ('deaths', 'ifr'),
        'admission': ('hospitalizations', 'ihr'),
        'case': ('cases', 'idr')
    }

    for epi_measure in REPORTED_EPI_MEASURE_NAMES:
        ode_params.loc[:, f'count_all_{epi_measure}'] = -1
        ode_params.loc[:, f'weight_all_{epi_measure}'] = -1
<<<<<<< HEAD
        lag = ode_parameters.loc[f'exposure_to_{epi_measure}']
        import pdb; pdb.set_trace()
        infections = posterior_epi_measures.loc[:, 'daily_naive_unvaccinated_infections'].groupby('location_id').shift(lag)
        rate = posterior_epi_measures.loc[:, f'daily_{epi_measure}'] / infections
=======
        lag = ode_params.loc[f'exposure_to_{epi_measure}']
        infections = (posterior_epi_measures
                      .loc[:, 'daily_naive_unvaccinated_infections']
                      .reindex(indices.full)
                      .groupby('location_id')
                      .shift(lag))
        ratio_measure, ratio_name = measure_map[epi_measure]
        numerator = posterior_epi_measures.loc[:, f'daily_{ratio_measure}'].reindex(indices.full)
        prior_ratio = prior_ratios.loc[:, ratio_name].groupby('location_id').last()
        ode_params.loc[:, f'rate_all_{epi_measure}'] = build_ratio(infections, numerator, prior_ratio)

>>>>>>> d4384b44


    rhos = rhos.reindex(indices.full, fill_value=0.)
    rhos.columns = [f'rho_{c}_infection' for c in rhos.columns]
    rhos.loc[:, 'rho_none_infection'] = 0

    keep_cols = ['alpha_all', 'sigma_all', 'gamma_all', 'pi_all'] + [f'kappa_{v}' for v in VARIANT_NAMES]
    ode_params = (ode_parameters
                  .reindex(indices.full)
                  .groupby('location_id')
                  .ffill()
                  .loc[:, keep_cols]
                  .to_dict('series'))
    new_e_all = pd.Series(np.nan, index=indices.full, name='new_e_all')
    rhos = rhos.reindex(indices.full, fill_value=0.).to_dict('series')
    rhos['rho_none'] = pd.Series(0., index=indices.full, name='rho_none')

    vaccinations = vaccinations.reindex(indices.full, fill_value=0.).to_dict('series')
    etas = process_etas(all_etas, indices.full)

    return Parameters(
        **ode_params,
        new_e_all=new_e_all,
        beta_all=beta,
        **rhos,
        **vaccinations,
        **etas,
        natural_waning_distribution=natural_waning_dist.loc['infection'],
        phi=natural_waning_matrix.loc[list(VARIANT_NAMES), list(VARIANT_NAMES)],
    )


def build_ratio(shifted_infections: pd.Series, numerator: pd.Series, prior_ratio: pd.Series):
    import pdb; pdb.set_trace()



def beta_shift(beta_hat: pd.DataFrame,
               beta_scales: pd.DataFrame) -> pd.DataFrame:
    """Shift the raw predicted beta to line up with beta in the past.

    This method performs both an intercept shift and a scaling based on the
    residuals of the ode fit beta and the beta hat regression in the past.

    Parameters
    ----------
        beta_hat
            Dataframe containing the date, location_id, and beta hat in the
            future.
        beta_scales
            Dataframe containing precomputed parameters for the scaling.

    Returns
    -------
        Predicted beta, after scaling (shift).

    """
    beta_hat = beta_hat.sort_values(['location_id', 'date']).set_index('location_id')
    scale_init = beta_scales['scale_init']
    scale_final = beta_scales['scale_final']
    window_size = beta_scales['window_size']

    beta_final = []
    for location_id in beta_hat.index.unique():
        if window_size is not None:
            t = np.arange(len(beta_hat.loc[location_id])) / window_size.at[location_id]
            scale = scale_init.at[location_id] + (scale_final.at[location_id] - scale_init.at[location_id]) * t
            scale[(window_size.at[location_id] + 1):] = scale_final.at[location_id]
        else:
            scale = scale_init.at[location_id]
        loc_beta_hat = beta_hat.loc[location_id].set_index('date', append=True)['beta_hat']
        loc_beta_final = loc_beta_hat * scale
        beta_final.append(loc_beta_final)

    beta_final = pd.concat(beta_final).reset_index()

    return beta_final


#######################################
# Construct postprocessing parameters #
#######################################

def build_postprocessing_parameters(indices: Indices,
                                    past_infections: pd.Series,
                                    past_deaths: pd.Series,
                                    ratio_data,
                                    model_parameters: Parameters,
                                    correction_factors,
                                    hospital_parameters) -> PostprocessingParameters:
    ratio_data = correct_ratio_data(indices, ratio_data, model_parameters)

    correction_factors = forecast_correction_factors(
        indices,
        correction_factors,
        hospital_parameters,
    )

    return PostprocessingParameters(
        past_infections=past_infections,
        past_deaths=past_deaths,
        **ratio_data.to_dict(),
        **correction_factors.to_dict()
    )


def correct_ratio_data(indices: Indices,
                       ratio_data,
                       model_params: Parameters):
    variant_prevalence = (model_params
                          .get_params()
                          .filter(like='rho')
                          .drop(columns=['rho_none', 'rho_ancestral'])
                          .sum(axis=1))
    p_start = variant_prevalence.loc[indices.initial_condition].reset_index(level='date', drop=True)
    variant_prevalence -= p_start.reindex(variant_prevalence.index, level='location_id')
    variant_prevalence[variant_prevalence < 0] = 0.0
    
    ifr_scalar = ratio_data.ifr_scalar * variant_prevalence + (1 - variant_prevalence)
    ifr_scalar = ifr_scalar.groupby('location_id').shift(ratio_data.infection_to_death).fillna(0.)
    ratio_data.ifr = ifr_scalar * _expand_rate(ratio_data.ifr, indices.full)
    ratio_data.ifr_lr = ifr_scalar * _expand_rate(ratio_data.ifr_lr, indices.full)
    ratio_data.ifr_hr = ifr_scalar * _expand_rate(ratio_data.ifr_hr, indices.full)
    
    ihr_scalar = ratio_data.ihr_scalar * variant_prevalence + (1 - variant_prevalence)
    ihr_scalar = ihr_scalar.groupby('location_id').shift(ratio_data.infection_to_admission).fillna(0.)
    ratio_data.ihr = ihr_scalar * _expand_rate(ratio_data.ihr, indices.full)

    ratio_data.idr = _expand_rate(ratio_data.idr, indices.full)
    ratio_data.ihr = _expand_rate(ratio_data.ihr, indices.full)
    return ratio_data


def _expand_rate(rate: pd.Series, index: pd.MultiIndex):
    return (rate
            .reindex(index)
            .groupby('location_id')
            .fillna(method='ffill')
            .fillna(method='bfill'))


def forecast_correction_factors(indices: Indices,
                                correction_factors,
                                hospital_parameters):
    averaging_window = pd.Timedelta(days=hospital_parameters.correction_factor_average_window)
    application_window = pd.Timedelta(days=hospital_parameters.correction_factor_application_window)

    new_cfs = {}
    for cf_name, cf in correction_factors.to_dict().items():
        cf = cf.reindex(indices.full)
        loc_cfs = []
        for loc_id, loc_today in indices.initial_condition.tolist():
            loc_cf = cf.loc[loc_id]
            mean_cf = loc_cf.loc[loc_today - averaging_window: loc_today].mean()
            loc_cf.loc[loc_today:] = np.nan
            loc_cf.loc[loc_today + application_window:] = mean_cf
            loc_cf = loc_cf.interpolate().reset_index()
            loc_cf['location_id'] = loc_id
            loc_cfs.append(loc_cf.set_index(['location_id', 'date'])[cf_name])
        new_cfs[cf_name] = pd.concat(loc_cfs).sort_index()
    return HospitalCorrectionFactors(**new_cfs)


###########
# Run ODE #
###########

def run_ode_forecast(initial_conditions: pd.DataFrame,
                     ode_parameters: Parameters):
    full_compartments, chis = solver.run_ode_model(
        initial_conditions,
        *ode_parameters.to_dfs(),
        forecast=True,
        num_cores=5,
    )
    return full_compartments, chis<|MERGE_RESOLUTION|>--- conflicted
+++ resolved
@@ -80,16 +80,11 @@
         'case': ('cases', 'idr')
     }
 
+    posterior_epi_measures = posterior_epi_measures.loc[posterior_epi_measures['round'] == 2]
     for epi_measure in REPORTED_EPI_MEASURE_NAMES:
         ode_params.loc[:, f'count_all_{epi_measure}'] = -1
         ode_params.loc[:, f'weight_all_{epi_measure}'] = -1
-<<<<<<< HEAD
         lag = ode_parameters.loc[f'exposure_to_{epi_measure}']
-        import pdb; pdb.set_trace()
-        infections = posterior_epi_measures.loc[:, 'daily_naive_unvaccinated_infections'].groupby('location_id').shift(lag)
-        rate = posterior_epi_measures.loc[:, f'daily_{epi_measure}'] / infections
-=======
-        lag = ode_params.loc[f'exposure_to_{epi_measure}']
         infections = (posterior_epi_measures
                       .loc[:, 'daily_naive_unvaccinated_infections']
                       .reindex(indices.full)
@@ -99,8 +94,6 @@
         numerator = posterior_epi_measures.loc[:, f'daily_{ratio_measure}'].reindex(indices.full)
         prior_ratio = prior_ratios.loc[:, ratio_name].groupby('location_id').last()
         ode_params.loc[:, f'rate_all_{epi_measure}'] = build_ratio(infections, numerator, prior_ratio)
-
->>>>>>> d4384b44
 
 
     rhos = rhos.reindex(indices.full, fill_value=0.)
@@ -134,7 +127,38 @@
 
 
 def build_ratio(shifted_infections: pd.Series, numerator: pd.Series, prior_ratio: pd.Series):
-    import pdb; pdb.set_trace()
+    posterior_ratio = (numerator / shifted_infections).rename('value')
+    posterior_ratio.loc[(posterior_ratio == 0) | ~np.isfinite(posterior_ratio)] = np.nan    
+    locs = posterior_ratio.reset_index().location_id.unique()    
+    for location_id in locs:
+        count = posterior_ratio.loc[location_id].notnull().sum()
+        if not count:
+            posterior_ratio.loc[location_id] = prior_ratio.loc[location_id]
+    
+    pr_gb = posterior_ratio.dropna().reset_index().groupby('location_id')
+    date = pr_gb.date.last()
+    final_posterior_ratio = pr_gb.value.last()
+    lr_ratio = posterior_ratio.dropna().groupby('location_id').apply(lambda x: x.iloc[-60:].mean())
+
+    window = 60
+    scale = (lr_ratio - final_posterior_ratio) / window
+    t = pd.Series(np.tile(np.arange(window + 1), len(scale)), 
+                  index=pd.MultiIndex.from_product((locs, np.arange(window+1)), 
+                                                   names=('location_id', 't')))
+    rate_scaleup = (final_posterior_ratio + scale * t).rename('value').reset_index(level='t')
+    rate_scaleup['date'] = pd.to_timedelta(rate_scaleup['t'], unit='D') + date
+    rate_scaleup = rate_scaleup.set_index('date', append=True).value
+    ratio = (posterior_ratio
+             .drop(posterior_ratio.index.intersection(rate_scaleup.index))
+             .append(rate_scaleup)
+             .sort_index()
+             .reindex(shifted_infections.index)
+             .groupby('location_id')
+             .ffill()
+             .groupby('location_id')
+             .bfill())
+
+    return ratio
 
 
 
