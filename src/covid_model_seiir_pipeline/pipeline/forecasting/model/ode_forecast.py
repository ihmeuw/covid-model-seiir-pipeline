from typing import List, Tuple

import numpy as np
import pandas as pd

from covid_model_seiir_pipeline.lib import math
from covid_model_seiir_pipeline.lib.ode_mk2.containers import (
    Parameters,
)
from covid_model_seiir_pipeline.lib.ode_mk2.constants import (
    SYSTEM_TYPE,
    RISK_GROUP_NAMES,
    VARIANT_NAMES,
)
from covid_model_seiir_pipeline.lib.ode_mk2 import (
    solver,
)
from covid_model_seiir_pipeline.pipeline.regression.model.hospital_corrections import (
    HospitalCorrectionFactors,
)
from covid_model_seiir_pipeline.pipeline.forecasting.model.containers import (
    Indices,
)


##############################
# ODE parameter construction #
##############################

def filter_past_compartments(past_compartments: pd.DataFrame,
                             ode_params: pd.DataFrame,
                             epi_data: pd.DataFrame) -> Tuple[pd.DataFrame, pd.DataFrame]:
    past_compartments = past_compartments.loc[past_compartments.notnull().any(axis=1)]

    durations = ode_params.filter(like='exposure').iloc[0]
    past_compartments = past_compartments.reset_index()
    measure_dates = []
    for measure in ['case', 'death', 'admission']:
        duration = durations.at[f'exposure_to_{measure}']
        epi_measure = {
            'case': 'cases', 'death': 'deaths', 'admission': 'hospitalizations'
        }[measure]
        dates = (epi_data[f'smoothed_daily_{epi_measure}']
                 .groupby('location_id')
                 .shift(-duration)
                 .dropna()
                 .reset_index()
                 .groupby('location_id')
                 .date
                 .max()
                 .rename(measure))
        measure_dates.append(dates)
        cols = [c for c in past_compartments.columns if measure.capitalize() in c]
        for location_id, date in dates.iteritems():
            past_compartments.loc[((past_compartments.location_id == location_id)
                                   & (past_compartments.date > date)), cols] = np.nan

    past_compartments = past_compartments.set_index(['location_id', 'date'])
    measure_dates = pd.concat(measure_dates, axis=1)
    return past_compartments, measure_dates


def build_indices(betas: pd.DataFrame,
                  past_compartments: pd.DataFrame,
                  measure_dates: pd.DataFrame,
                  covariates: pd.DataFrame):
    past_start_dates = (past_compartments
                        .reset_index(level='date')
                        .date
                        .groupby('location_id')
                        .min())
    beta_fit_end_dates = (betas['beta']
                          .dropna()
                          .reset_index(level='date')
                          .date
                          .groupby('location_id')
                          .max())
    forecast_start_dates = (pd.concat([beta_fit_end_dates, measure_dates], axis=1)
                            .min(axis=1)
                            .rename('date'))
    # Forecast is run to the end of the covariates
    forecast_end_dates = covariates.reset_index().groupby('location_id').date.max()
    return Indices(
        past_start_dates,
        beta_fit_end_dates,
        forecast_start_dates,
        forecast_end_dates,
    )


def build_beta_final(indices: Indices,
                     beta_regression: pd.DataFrame,
                     covariates: pd.DataFrame,
                     coefficients: pd.DataFrame,
                     beta_shift_parameters: pd.DataFrame,
                     log_beta_shift: Tuple[float, pd.Timestamp],
                     beta_scale: Tuple[float, pd.Timestamp]):
    log_beta_hat = math.compute_beta_hat(covariates, coefficients)
    log_beta_hat.loc[pd.IndexSlice[:, log_beta_shift[1]:]] += log_beta_shift[0]
    beta_future = indices.full.difference(indices.beta_fit)
    beta_hat = np.exp(log_beta_hat).loc[beta_future].rename('beta_hat').reset_index()

    beta = (beta_shift(beta_hat, beta_shift_parameters)
            .set_index(['location_id', 'date'])
            .beta_hat
            .rename('beta'))
    beta = beta_regression.reindex(indices.beta_fit).loc[:, 'beta'].append(beta).sort_index()
    beta.loc[pd.IndexSlice[:, beta_scale[1]:]] *= beta_scale[0]
    return beta, beta_hat.set_index(['location_id', 'date']).reindex(beta.index)


def build_model_parameters(indices: Indices,
                           beta: pd.Series,
                           past_compartments: pd.DataFrame,
                           prior_ratios: pd.DataFrame,
                           ode_parameters: pd.DataFrame,
                           rhos: pd.DataFrame,
                           vaccinations: pd.DataFrame,
                           etas: pd.DataFrame,
                           phis: pd.DataFrame,
                           antiviral_rr: pd.DataFrame,
                           risk_group_population: pd.DataFrame,
                           hierarchy: pd.DataFrame) -> Parameters:
    ode_params = ode_parameters.reindex(indices.full).groupby('location_id').ffill().groupby('location_id').bfill()
    ode_params.loc[:, 'beta_all_infection'] = beta

    ode_params = ode_params.drop(columns=[c for c in ode_params if 'rho' in c])
    rhos.columns = [f'rho_{c}_infection' for c in rhos.columns]
    rhos.loc[:, 'rho_none_infection'] = 0
    ode_params = pd.concat([ode_params, rhos.reindex(indices.full)], axis=1)

    past_compartments_diff = past_compartments.groupby('location_id').diff().fillna(past_compartments)
    empirical_rhos = pd.concat([
        (past_compartments_diff.filter(like=f'Infection_none_{v}_course_0').sum(axis=1, min_count=1)
         / past_compartments_diff.filter(like='Infection_none_all_course_0').sum(axis=1, min_count=1)).rename(v)
        for v in VARIANT_NAMES[1:]
    ], axis=1)

    ratio_map = {
        'death': 'ifr',
        'admission': 'ihr',
        'case': 'idr',
    }

    scalars = []
    infections = (past_compartments_diff
                  .filter(like='Infection_none_all_course_0')
                  .sum(axis=1, min_count=1)
                  .reindex(indices.full))

    for epi_measure, ratio_name in ratio_map.items():
        ode_params.loc[:, f'count_all_{epi_measure}'] = -1
        ode_params.loc[:, f'weight_all_{epi_measure}'] = -1
        # Get ratio based on fixed risk-group composition
        ratio = []
        for risk_group in RISK_GROUP_NAMES:
<<<<<<< HEAD
            _infections = (past_compartments_diff
                           .loc[:, f'Infection_none_all_unvaccinated_{risk_group}']
                           .reindex(indices.full))
            _numerator = (past_compartments_diff
                          .loc[:, f'{epi_measure.capitalize()}_none_all_unvaccinated_{risk_group}']
                          .reindex(indices.full))
            _numerator /= antiviral_rr.loc[_numerator.index, f'{epi_measure}_antiviral_rr_{risk_group}']
            ratio.append((_numerator / _infections) * risk_group_population[risk_group])
=======
            infections = (past_compartments_diff
                          .loc[:, f'Infection_none_all_course_0_{risk_group}']
                          .reindex(indices.full))
            numerator = (past_compartments_diff
                         .loc[:, f'{epi_measure.capitalize()}_none_all_course_0_{risk_group}']
                         .reindex(indices.full))
            ratio.append((numerator / infections) * risk_group_population[risk_group])
>>>>>>> 7a07f53b
        ratio = sum(ratio)
        numerator = (ratio * infections).rename(epi_measure)
        prior_ratio = prior_ratios.loc[:, ratio_name].groupby('location_id').last()
        kappas = (ode_params
                  .loc[empirical_rhos.index, [f'kappa_{variant}_{epi_measure}' for variant in VARIANT_NAMES[1:]]]
                  .rename(columns=lambda x: x.split('_')[1]))
        ode_params.loc[:, f'rate_all_{epi_measure}'] = build_ratio(
            infections,
            numerator,
            prior_ratio,
            empirical_rhos,
            kappas,
            hierarchy,
        )

        for risk_group in RISK_GROUP_NAMES:
            scalar = (
                (prior_ratios[f'{ratio_name}_{risk_group}'] / prior_ratios[ratio_name])
                .reindex(indices.full)
                .groupby('location_id')
                .ffill()
                .groupby('location_id')
                .bfill()
            )
            scalar *= antiviral_rr.loc[scalar.index, f'{epi_measure}_antiviral_rr_{risk_group}']
            scalars.append(scalar.rename(f'{epi_measure}_{risk_group}'))
    scalars = pd.concat(scalars, axis=1)

    vaccinations = vaccinations.reindex(indices.full, fill_value=0.)
    etas = etas.sort_index().reindex(indices.full, fill_value=0.)

    return Parameters(
        base_parameters=ode_params,
        vaccinations=vaccinations,
        age_scalars=scalars,
        etas=etas,
        phis=phis,
    )


def build_ratio(infections: pd.Series,
                shifted_numerator: pd.Series,
                prior_ratio: pd.Series,
                rhos: pd.DataFrame,
                kappas: pd.DataFrame,
                hierarchy: pd.DataFrame):
    posterior_ratio = (shifted_numerator / infections).rename('value')
    posterior_ratio.loc[(posterior_ratio == 0) | ~np.isfinite(posterior_ratio)] = np.nan
    locs = posterior_ratio.reset_index().location_id.unique()
    for location_id in locs:
        count = posterior_ratio.loc[location_id].notnull().sum()
        if not count:
            try:
                posterior_ratio.loc[location_id, :] = prior_ratio.loc[location_id]
            except KeyError:
                pass

    correction = 1 / (rhos * kappas).sum(axis=1, min_count=1)
    ancestral_ratio = (posterior_ratio * correction).rename('value')

    pr_gb = ancestral_ratio.dropna().reset_index().groupby('location_id')
    date = pr_gb.date.last()
    final_ancestral_ratio = pr_gb.value.last()

    past_window = 180
    ancestral_infections = ((infections * rhos['ancestral'])
                            .replace(0, np.nan)
                            .rename('denom'))
    ancestral_numerator = ((ancestral_ratio * ancestral_infections)
                           .rename('num'))
    lr_ratio = pd.concat([ancestral_numerator, ancestral_infections], axis=1)
    lr_ratio = (lr_ratio
                .dropna()
                .groupby('location_id')
                .apply(lambda x: x.iloc[-past_window:].num.sum() / x.iloc[-past_window:].denom.sum()))
    if shifted_numerator.name == 'death':
        mainland_chn_locations = (hierarchy
                                  .loc[hierarchy['path_to_top_parent'].apply(lambda x: '44533' in x.split(','))]
                                  .loc[:, 'location_id']
                                  .to_list())
        for location_id in mainland_chn_locations:
            try:
                if shifted_numerator.loc[location_id].dropna()[-past_window:].max() < 50:
                    lr_ratio.loc[[location_id]] = lr_ratio.loc[354]
            except KeyError:
                pass
    elif shifted_numerator.name in ['case', 'admission']:
        pass
    else:
        raise ValueError('Bad logic for China IFR forecast hack.')

    trans_window = 30
    scale = (lr_ratio - final_ancestral_ratio) / trans_window
    t = pd.Series(np.tile(np.arange(trans_window + 1), len(scale)),
                  index=pd.MultiIndex.from_product((locs, np.arange(trans_window + 1)),
                                                   names=('location_id', 't')))
    rate_scaleup = (final_ancestral_ratio + scale * t).rename('value').reset_index(level='t')
    rate_scaleup['date'] = pd.to_timedelta(rate_scaleup['t'], unit='D') + date
    rate_scaleup = rate_scaleup.set_index('date', append=True).value
    ratio = (ancestral_ratio
             .drop(ancestral_ratio.index.intersection(rate_scaleup.index))
             .append(rate_scaleup)
             .sort_index()
             .reindex(ancestral_infections.index)
             .groupby('location_id')
             .ffill()
             .groupby('location_id')
             .bfill())

    return ratio


def beta_shift(beta_hat: pd.DataFrame,
               beta_scales: pd.DataFrame) -> pd.DataFrame:
    """Shift the raw predicted beta to line up with beta in the past.

    This method performs both an intercept shift and a scaling based on the
    residuals of the ode fit beta and the beta hat regression in the past.

    Parameters
    ----------
        beta_hat
            Dataframe containing the date, location_id, and beta hat in the
            future.
        beta_scales
            Dataframe containing precomputed parameters for the scaling.

    Returns
    -------
        Predicted beta, after scaling (shift).

    """
    beta_hat = beta_hat.sort_values(['location_id', 'date']).set_index('location_id')
    scale_init = beta_scales['scale_init']
    scale_final = beta_scales['scale_final']
    window_size = beta_scales['window_size']

    beta_final = []
    for location_id in beta_hat.index.unique():
        if window_size is not None:
            t = np.arange(len(beta_hat.loc[location_id])) / window_size.at[location_id]
            scale = scale_init.at[location_id] + (scale_final.at[location_id] - scale_init.at[location_id]) * t
            scale[(window_size.at[location_id] + 1):] = scale_final.at[location_id]
        else:
            scale = scale_init.at[location_id]
        loc_beta_hat = beta_hat.loc[location_id].set_index('date', append=True)['beta_hat']
        loc_beta_final = loc_beta_hat * scale
        beta_final.append(loc_beta_final)

    beta_final = pd.concat(beta_final).reset_index()

    return beta_final


def forecast_correction_factors(indices: Indices,
                                correction_factors,
                                hospital_parameters):
    averaging_window = pd.Timedelta(days=hospital_parameters.correction_factor_average_window)
    application_window = pd.Timedelta(days=hospital_parameters.correction_factor_application_window)

    new_cfs = {}
    for cf_name, cf in correction_factors.to_dict('series').items():
        cf = cf.reindex(indices.full)
        loc_cfs = []
        for loc_id, loc_today in indices.initial_condition.tolist():
            loc_cf = cf.loc[loc_id]
            mean_cf = loc_cf.loc[loc_today - averaging_window: loc_today].mean()
            loc_cf.loc[loc_today:] = np.nan
            loc_cf.loc[loc_today + application_window:] = mean_cf
            loc_cf = loc_cf.interpolate().reset_index()
            loc_cf['location_id'] = loc_id
            loc_cfs.append(loc_cf.set_index(['location_id', 'date'])[cf_name])
        new_cfs[cf_name] = pd.concat(loc_cfs).sort_index()
    return HospitalCorrectionFactors(**new_cfs)


def compute_antiviral_rr(antiviral_coverage: pd.DataFrame,
                         antiviral_effectiveness: pd.DataFrame):
    antiviral_rr = []
    for measure in ['case', 'death', 'admission']:
        _antiviral_rr = (1 - antiviral_coverage.multiply(antiviral_effectiveness.loc[:, f'{measure}_antiviral_effectiveness'],
                                                        axis=0))
        _antiviral_rr = _antiviral_rr.rename(columns={column: f"{measure}_{column.replace('coverage', 'rr')}"
                                                      for column in _antiviral_rr.columns})
        antiviral_rr.append(_antiviral_rr)

    antiviral_rr = pd.concat(antiviral_rr, axis=1)

    return antiviral_rr

###########
# Run ODE #
###########

def run_ode_forecast(initial_condition: pd.DataFrame,
                     ode_parameters: Parameters,
                     num_cores: int,
                     progress_bar: bool,
                     location_ids: List[int] = None):
    if location_ids is None:
        location_ids = initial_condition.reset_index().location_id.unique().tolist()
    full_compartments, chis = solver.run_ode_model(
        initial_condition,
        **ode_parameters.to_dict(),
        location_ids=location_ids,
        system_type=SYSTEM_TYPE.beta_and_rates,
        num_cores=num_cores,
        progress_bar=progress_bar,
    )
    return full_compartments, chis<|MERGE_RESOLUTION|>--- conflicted
+++ resolved
@@ -154,24 +154,14 @@
         # Get ratio based on fixed risk-group composition
         ratio = []
         for risk_group in RISK_GROUP_NAMES:
-<<<<<<< HEAD
             _infections = (past_compartments_diff
-                           .loc[:, f'Infection_none_all_unvaccinated_{risk_group}']
+                           .loc[:, f'Infection_none_all_course_0_{risk_group}']
                            .reindex(indices.full))
             _numerator = (past_compartments_diff
-                          .loc[:, f'{epi_measure.capitalize()}_none_all_unvaccinated_{risk_group}']
+                          .loc[:, f'{epi_measure.capitalize()}_none_all_course_0_{risk_group}']
                           .reindex(indices.full))
             _numerator /= antiviral_rr.loc[_numerator.index, f'{epi_measure}_antiviral_rr_{risk_group}']
             ratio.append((_numerator / _infections) * risk_group_population[risk_group])
-=======
-            infections = (past_compartments_diff
-                          .loc[:, f'Infection_none_all_course_0_{risk_group}']
-                          .reindex(indices.full))
-            numerator = (past_compartments_diff
-                         .loc[:, f'{epi_measure.capitalize()}_none_all_course_0_{risk_group}']
-                         .reindex(indices.full))
-            ratio.append((numerator / infections) * risk_group_population[risk_group])
->>>>>>> 7a07f53b
         ratio = sum(ratio)
         numerator = (ratio * infections).rename(epi_measure)
         prior_ratio = prior_ratios.loc[:, ratio_name].groupby('location_id').last()
