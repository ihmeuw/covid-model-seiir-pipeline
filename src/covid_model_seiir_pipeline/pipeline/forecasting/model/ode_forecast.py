<<<<<<< HEAD
from typing import Tuple, TYPE_CHECKING
=======
from typing import List, Tuple
>>>>>>> dc537c76

import numpy as np
import pandas as pd


from covid_model_seiir_pipeline.lib import math
from covid_model_seiir_pipeline.lib.ode_mk2.containers import (
    Parameters,
)
from covid_model_seiir_pipeline.lib.ode_mk2.constants import (
    SYSTEM_TYPE,
    RISK_GROUP_NAMES,
    VARIANT_NAMES,
)
from covid_model_seiir_pipeline.lib.ode_mk2 import (
    solver,
)
from covid_model_seiir_pipeline.pipeline.regression.model.hospital_corrections import (
    HospitalCorrectionFactors,
)
from covid_model_seiir_pipeline.pipeline.forecasting.model.containers import (
    Indices,
)


##############################
# ODE parameter construction #
##############################

def build_beta_final(indices: Indices,
                     beta_regression: pd.DataFrame,
                     covariates: pd.DataFrame,
                     coefficients: pd.DataFrame,
                     beta_shift_parameters: pd.DataFrame,
                     log_beta_shift: Tuple[float, pd.Timestamp],
                     beta_scale: Tuple[float, pd.Timestamp]):
    log_beta_hat = math.compute_beta_hat(covariates, coefficients)
    log_beta_hat.loc[pd.IndexSlice[:, log_beta_shift[1]:]] += log_beta_shift[0]
    beta_future = indices.full.difference(indices.beta_fit)
    beta_hat = np.exp(log_beta_hat).loc[beta_future].rename('beta_hat').reset_index()

    beta = (beta_shift(beta_hat, beta_shift_parameters)
            .set_index(['location_id', 'date'])
            .beta_hat
            .rename('beta'))
    beta = beta_regression.reindex(indices.beta_fit).loc[:, 'beta'].append(beta).sort_index()
    beta.loc[pd.IndexSlice[:, beta_scale[1]:]] *= beta_scale[0]
    return beta, beta_hat.set_index(['location_id', 'date']).reindex(beta.index)


def build_model_parameters(indices: Indices,
                           beta: pd.Series,
                           past_compartments: pd.DataFrame,
                           prior_ratios: pd.DataFrame,
                           ode_parameters: pd.DataFrame,
                           rhos: pd.DataFrame,
                           vaccinations: pd.DataFrame,
                           etas: pd.DataFrame,
                           phis: pd.DataFrame,
                           risk_group_population: pd.DataFrame) -> Parameters:
    ode_params = ode_parameters.reindex(indices.full).groupby('location_id').ffill().groupby('location_id').bfill()
    ode_params.loc[:, 'beta_all_infection'] = beta

    ode_params = ode_params.drop(columns=[c for c in ode_params if 'rho' in c])
    rhos.columns = [f'rho_{c}_infection' for c in rhos.columns]
    rhos.loc[:, 'rho_none_infection'] = 0
    ode_params = pd.concat([ode_params, rhos.reindex(indices.full)], axis=1)
    
    past_compartments_diff = past_compartments.groupby('location_id').diff().fillna(past_compartments)
    empirical_rhos = pd.concat([
        (past_compartments_diff.filter(like=f'Infection_none_{v}_unvaccinated').sum(axis=1, min_count=1)
         / past_compartments_diff.filter(like='Infection_none_all_unvaccinated').sum(axis=1, min_count=1)).rename(v)
        for v in VARIANT_NAMES[1:]
    ], axis=1)
    
    ratio_map = {
        'death': 'ifr',
        'admission': 'ihr',
        'case': 'idr',
    }

    scalars = []
    infections = (past_compartments_diff
                  .filter(like='Infection_none_all_unvaccinated')
                  .sum(axis=1, min_count=1)
                  .reindex(indices.full))

    for epi_measure, ratio_name in ratio_map.items():
        ode_params.loc[:, f'count_all_{epi_measure}'] = -1
        ode_params.loc[:, f'weight_all_{epi_measure}'] = -1
        # Get ratio based on fixed risk-group composition
        ratio = []
        for risk_group in RISK_GROUP_NAMES:
            infections = (past_compartments_diff
                          .loc[:, f'Infection_none_all_unvaccinated_{risk_group}']
                          .reindex(indices.full))
            numerator = (past_compartments_diff
                         .loc[:, f'{epi_measure.capitalize()}_none_all_unvaccinated_{risk_group}']
                         .reindex(indices.full))
            ratio.append((numerator / infections) * risk_group_population[risk_group])
        ratio = sum(ratio)
        numerator = (ratio * infections).rename(epi_measure)
        prior_ratio = prior_ratios.loc[:, ratio_name].groupby('location_id').last()
        kappas = (ode_params
                  .loc[empirical_rhos.index, [f'kappa_{variant}_{epi_measure}' for variant in VARIANT_NAMES[1:]]]
                  .rename(columns=lambda x: x.split('_')[1]))
        ode_params.loc[:, f'rate_all_{epi_measure}'] = build_ratio(
            infections,
            numerator,
            prior_ratio,
            empirical_rhos,
            kappas,
        )

        for risk_group in RISK_GROUP_NAMES:
            scalars.append(
                (prior_ratios[f'{ratio_name}_{risk_group}'] / prior_ratios[ratio_name])
                .rename(f'{epi_measure}_{risk_group}')
                .reindex(indices.full)
                .groupby('location_id')
                .ffill()
                .groupby('location_id')
                .bfill()
            )
    scalars = pd.concat(scalars, axis=1)

    vaccinations = vaccinations.reindex(indices.full, fill_value=0.)
    etas = etas.sort_index().reindex(indices.full, fill_value=0.)

    return Parameters(
        base_parameters=ode_params,
        vaccinations=vaccinations,
        age_scalars=scalars,
        etas=etas,
        phis=phis,
    )


def build_ratio(infections: pd.Series,
                shifted_numerator: pd.Series,
                prior_ratio: pd.Series,
                rhos: pd.DataFrame,
                kappas: pd.DataFrame):
    posterior_ratio = (shifted_numerator / infections).rename('value')
    posterior_ratio.loc[(posterior_ratio == 0) | ~np.isfinite(posterior_ratio)] = np.nan
    locs = posterior_ratio.reset_index().location_id.unique()    
    for location_id in locs:
        count = posterior_ratio.loc[location_id].notnull().sum()
        if not count:
            try:
                posterior_ratio.loc[location_id, :] = prior_ratio.loc[location_id]
            except KeyError:
                pass

    correction = 1 / (rhos * kappas).sum(axis=1, min_count=1)
    ancestral_ratio = (posterior_ratio * correction).rename('value')    

    pr_gb = ancestral_ratio.dropna().reset_index().groupby('location_id')
    date = pr_gb.date.last()
    final_ancestral_ratio = pr_gb.value.last()

    past_window = 180
    ancestral_infections = ((infections * rhos['ancestral'])
                            .replace(0, np.nan)
                            .rename('denom'))
    ancestral_numerator = ((ancestral_ratio * ancestral_infections)
                           .rename('num'))
    lr_ratio = pd.concat([ancestral_numerator, ancestral_infections], axis=1)
    lr_ratio = (lr_ratio
                .dropna()
                .groupby('location_id')
                .apply(lambda x: x.iloc[-past_window:].num.sum() / x.iloc[-past_window:].denom.sum()))
    if shifted_numerator.name == 'death':
        if shifted_numerator.loc[44533].dropna()[-past_window:].max() < 50:
            lr_ratio.loc[[44533]] = lr_ratio.loc[354]
    elif shifted_numerator.name in ['case', 'admission']:
        pass
    else:
        raise ValueError('Bad logic for China IFR forecast hack.')

    trans_window = 30
    scale = (lr_ratio - final_ancestral_ratio) / trans_window
    t = pd.Series(np.tile(np.arange(trans_window + 1), len(scale)),
                  index=pd.MultiIndex.from_product((locs, np.arange(trans_window + 1)),
                                                   names=('location_id', 't')))
    rate_scaleup = (final_ancestral_ratio + scale * t).rename('value').reset_index(level='t')
    rate_scaleup['date'] = pd.to_timedelta(rate_scaleup['t'], unit='D') + date
    rate_scaleup = rate_scaleup.set_index('date', append=True).value
    ratio = (ancestral_ratio
             .drop(ancestral_ratio.index.intersection(rate_scaleup.index))
             .append(rate_scaleup)
             .sort_index()
             .reindex(ancestral_infections.index)
             .groupby('location_id')
             .ffill()
             .groupby('location_id')
             .bfill())

    return ratio


def beta_shift(beta_hat: pd.DataFrame,
               beta_scales: pd.DataFrame) -> pd.DataFrame:
    """Shift the raw predicted beta to line up with beta in the past.

    This method performs both an intercept shift and a scaling based on the
    residuals of the ode fit beta and the beta hat regression in the past.

    Parameters
    ----------
        beta_hat
            Dataframe containing the date, location_id, and beta hat in the
            future.
        beta_scales
            Dataframe containing precomputed parameters for the scaling.

    Returns
    -------
        Predicted beta, after scaling (shift).

    """
    beta_hat = beta_hat.sort_values(['location_id', 'date']).set_index('location_id')
    scale_init = beta_scales['scale_init']
    scale_final = beta_scales['scale_final']
    window_size = beta_scales['window_size']

    beta_final = []
    for location_id in beta_hat.index.unique():
        if window_size is not None:
            t = np.arange(len(beta_hat.loc[location_id])) / window_size.at[location_id]
            scale = scale_init.at[location_id] + (scale_final.at[location_id] - scale_init.at[location_id]) * t
            scale[(window_size.at[location_id] + 1):] = scale_final.at[location_id]
        else:
            scale = scale_init.at[location_id]
        loc_beta_hat = beta_hat.loc[location_id].set_index('date', append=True)['beta_hat']
        loc_beta_final = loc_beta_hat * scale
        beta_final.append(loc_beta_final)

    beta_final = pd.concat(beta_final).reset_index()

    return beta_final


def forecast_correction_factors(indices: Indices,
                                correction_factors,
                                hospital_parameters):
    averaging_window = pd.Timedelta(days=hospital_parameters.correction_factor_average_window)
    application_window = pd.Timedelta(days=hospital_parameters.correction_factor_application_window)

    new_cfs = {}
    for cf_name, cf in correction_factors.to_dict('series').items():
        cf = cf.reindex(indices.full)
        loc_cfs = []
        for loc_id, loc_today in indices.initial_condition.tolist():
            loc_cf = cf.loc[loc_id]
            mean_cf = loc_cf.loc[loc_today - averaging_window: loc_today].mean()
            loc_cf.loc[loc_today:] = np.nan
            loc_cf.loc[loc_today + application_window:] = mean_cf
            loc_cf = loc_cf.interpolate().reset_index()
            loc_cf['location_id'] = loc_id
            loc_cfs.append(loc_cf.set_index(['location_id', 'date'])[cf_name])
        new_cfs[cf_name] = pd.concat(loc_cfs).sort_index()
    return HospitalCorrectionFactors(**new_cfs)


###########
# Run ODE #
###########

def run_ode_forecast(initial_condition: pd.DataFrame,
                     ode_parameters: Parameters,
                     num_cores: int,
                     progress_bar: bool,
                     location_ids: List[int] = None):
    if location_ids is None:
        location_ids = initial_condition.reset_index().location_id.unique().tolist()
    full_compartments, chis = solver.run_ode_model(
        initial_condition,
        **ode_parameters.to_dict(),
        location_ids=location_ids,
        system_type=SYSTEM_TYPE.beta_and_rates,
        num_cores=num_cores,
        progress_bar=progress_bar,
    )
    return full_compartments, chis<|MERGE_RESOLUTION|>--- conflicted
+++ resolved
@@ -1,8 +1,4 @@
-<<<<<<< HEAD
-from typing import Tuple, TYPE_CHECKING
-=======
 from typing import List, Tuple
->>>>>>> dc537c76
 
 import numpy as np
 import pandas as pd
