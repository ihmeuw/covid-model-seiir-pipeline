from dataclasses import dataclass, field
from typing import Dict, List, NamedTuple, Tuple, Union

from covid_shared import workflow
import pandas as pd

from covid_model_seiir_pipeline.lib import (
    utilities,
)


# Specification type for uniform distributions
UniformSampleable = Union[Tuple[float, float], float]
# Specification type for choosing an int in a range
DiscreteUniformSampleable = Union[Tuple[int, int], int]
# Specification type for variant RRs
RRSampleable = Union[Tuple[float, float, float], float, str]


class __FitJobs(NamedTuple):
    covariate_pool: str
    beta_fit: str
    beta_fit_join_sentinel: str
    beta_fit_postprocess: str
    beta_fit_diagnostics: str


FIT_JOBS = __FitJobs(*__FitJobs._fields)


class CovariatePoolTaskSpecification(workflow.TaskSpecification):
    default_max_runtime_seconds = 5000
    default_m_mem_free = '30G'
    default_num_cores = 5


class BetaFitTaskSpecification(workflow.TaskSpecification):
    default_max_runtime_seconds = 5000
    default_m_mem_free = '50G'
    default_num_cores = 11


class JoinSentinelTaskSpecification(workflow.TaskSpecification):
    default_max_runtime_seconds = 100
    default_m_mem_free = '1G'
    default_num_cores = 1


class BetaFitPostprocessingTaskSpecification(workflow.TaskSpecification):
    default_max_runtime_seconds = 5000
    default_m_mem_free = '50G'
    default_num_cores = 11


class BetaFitDiagnosticsTaskSpecification(workflow.TaskSpecification):
    default_max_runtime_seconds = 5000
    default_m_mem_free = '50G'
    default_num_cores = 26


class FitWorkflowSpecification(workflow.WorkflowSpecification):
    tasks = {
        FIT_JOBS.covariate_pool: CovariatePoolTaskSpecification,
        FIT_JOBS.beta_fit: BetaFitTaskSpecification,
        FIT_JOBS.beta_fit_join_sentinel: JoinSentinelTaskSpecification,
        FIT_JOBS.beta_fit_postprocess: BetaFitPostprocessingTaskSpecification,
        FIT_JOBS.beta_fit_diagnostics: BetaFitDiagnosticsTaskSpecification,
    }


@dataclass
class FitData:
    seir_preprocess_version: str = field(default='best')
    output_root: str = field(default='')
    output_format: str = field(default='csv')
    n_draws: int = field(default=100)
    compare_version: str = field(default='')

    def to_dict(self) -> Dict:
        return utilities.asdict(self)


@dataclass
class RatesParameters:
    day_0: Union[str, pd.Timestamp] = field(default='2020-03-15')
    pred_start_date: Union[str, pd.Timestamp] = field(default='2019-11-01')
    pred_end_date: Union[str, pd.Timestamp] = field(default='2022-03-15')
    mortality_scalar: str = field(default='total')

    death_rate_threshold: float = field(default=1)
    variant_prevalence_threshold: float = field(default=0.1)
    inclusion_days: int = field(default=180)
    naive_ifr: float = field(default=0.005)

    exposure_to_admission: DiscreteUniformSampleable = field(default=(10, 14))
    exposure_to_seroconversion: DiscreteUniformSampleable = field(default=(14, 18))
    admission_to_death: DiscreteUniformSampleable = field(default=(12, 16))

    ifr_risk_ratio: RRSampleable = field(default='BMJ')
    ihr_risk_ratio: RRSampleable = field(default='BMJ')
    idr_risk_ratio: RRSampleable = field(default=1.0)

    omicron_ifr_scalar: UniformSampleable = field(default=1.0)
    omicron_ihr_scalar: UniformSampleable = field(default=1.0)
    omicron_idr_scalar: UniformSampleable = field(default=1.0)

<<<<<<< HEAD
    omega_like_omicron: bool = field(default=False)
=======
    p_asymptomatic_pre_omicron: UniformSampleable = field(default=0.5)
    p_asymptomatic_post_omicron: UniformSampleable = field(default=0.9)
    minimum_asymptomatic_idr_fraction: UniformSampleable = field(default=0.1)
    maximum_asymptomatic_idr: UniformSampleable = field(default=0.2)
>>>>>>> 6ccccfa8

    day_inflection_options: List[str] = field(default_factory=list)

    def __post_init__(self):
        RISK_RATIOS = {
            'BMJ': {'mean': 1.64, 'lower': 1.32, 'upper': 2.04},  # https://www.bmj.com/content/372/bmj.n579
            'LSHTM': {'mean': 1.35, 'lower': 1.08, 'upper': 1.65},
            'Imperial': {'mean': 1.29, 'lower': 1.07, 'upper': 1.54},
            'Exeter': {'mean': 1.91, 'lower': 1.35, 'upper': 2.71},
            'PHE': {'mean': 1.65, 'lower': 1.21, 'upper': 2.25},
        }

        for ratio in ['ifr', 'ihr']:
            rr = getattr(self, f'{ratio}_risk_ratio')
            if isinstance(rr, str):
                rr = tuple(RISK_RATIOS[rr].values())
            setattr(self, f'{ratio}_risk_ratio', rr)

        if not self.day_inflection_options:
            self.day_inflection_options = [
                '2020-07-01', '2020-08-01', '2020-09-01',
                '2020-10-01', '2020-11-01', '2020-12-01',
                '2021-01-01', '2021-02-01', '2021-03-01',
            ]

        self.day_0: pd.Timestamp = pd.Timestamp(self.day_0)
        self.pred_start_date: pd.Timestamp = pd.Timestamp(self.pred_start_date)
        self.pred_end_date: pd.Timestamp = pd.Timestamp(self.pred_end_date)

    def to_dict(self) -> Dict:
        d = utilities.asdict(self)
        for element in ['day_0', 'pred_start_date', 'pred_end_date']:
            d[element] = d[element].strftime('%Y-%m-%d')
        return d


@dataclass
class FitParameters:
    omega_invasion_date: str = field(default='')
    alpha_all: UniformSampleable = field(default=(0.9, 1.0))

    pi_none: UniformSampleable = field(default=(0.01, 0.10))
    pi_ancestral: UniformSampleable = field(default=(0.01, 0.10))
    pi_alpha: UniformSampleable = field(default=(0.01, 0.10))
    pi_beta: UniformSampleable = field(default=(0.01, 0.10))
    pi_gamma: UniformSampleable = field(default=(0.01, 0.10))
    pi_delta: UniformSampleable = field(default=(0.01, 0.10))
    pi_omicron: UniformSampleable = field(default=(0.01, 0.10))
    pi_other: UniformSampleable = field(default=(0.01, 0.10))
    pi_omega: UniformSampleable = field(default=(0.01, 0.10))

    sigma_none: UniformSampleable = field(default=(0.2, 1 / 3))
    sigma_ancestral: UniformSampleable = field(default=(0.2, 1 / 3))
    sigma_alpha: UniformSampleable = field(default=(0.2, 1 / 3))
    sigma_beta: UniformSampleable = field(default=(0.2, 1 / 3))
    sigma_gamma: UniformSampleable = field(default=(0.2, 1 / 3))
    sigma_delta: UniformSampleable = field(default=(0.2, 1 / 3))
    sigma_omicron: UniformSampleable = field(default=(0.2, 1 / 3))
    sigma_other: UniformSampleable = field(default=(0.2, 1 / 3))
    sigma_omega: UniformSampleable = field(default=(0.2, 1 / 3))

    gamma_none: UniformSampleable = field(default=(0.2, 1 / 3))
    gamma_ancestral: UniformSampleable = field(default=(0.2, 1 / 3))
    gamma_alpha: UniformSampleable = field(default=(0.2, 1 / 3))
    gamma_beta: UniformSampleable = field(default=(0.2, 1 / 3))
    gamma_gamma: UniformSampleable = field(default=(0.2, 1 / 3))
    gamma_delta: UniformSampleable = field(default=(0.2, 1 / 3))
    gamma_omicron: UniformSampleable = field(default=(0.2, 1 / 3))
    gamma_other: UniformSampleable = field(default=(0.2, 1 / 3))
    gamma_omega: UniformSampleable = field(default=(0.2, 1 / 3))

    kappa_none: UniformSampleable = field(default=0.0)
    kappa_ancestral: UniformSampleable = field(default=1.0)
    kappa_alpha: UniformSampleable = field(default=1.0)
    kappa_beta: UniformSampleable = field(default=1.0)
    kappa_gamma: UniformSampleable = field(default=1.0)
    kappa_delta: UniformSampleable = field(default=1.0)
    kappa_omicron: UniformSampleable = field(default=1.0)
    kappa_other: UniformSampleable = field(default=1.0)
    kappa_omega: UniformSampleable = field(default=1.0)

    phi_none: UniformSampleable = field(default=0.0)
    phi_ancestral: UniformSampleable = field(default=1.0)
    phi_alpha: UniformSampleable = field(default=1.0)
    phi_beta: UniformSampleable = field(default=1.0)
    phi_gamma: UniformSampleable = field(default=1.0)
    phi_delta: UniformSampleable = field(default=1.0)
    phi_omicron: UniformSampleable = field(default=1.0)
    phi_other: UniformSampleable = field(default=1.0)
    phi_omega: UniformSampleable = field(default=1.0)

    def to_dict(self) -> Dict:
        return utilities.asdict(self)


@dataclass
class MeasureDownweights:
    death: List[Tuple[int, float]] = field(default_factory=list)
    admission: List[Tuple[int, float]] = field(default_factory=list)
    case: List[Tuple[int, float]] = field(default_factory=list)

    def to_dict(self) -> Dict:
        return utilities.asdict(self)


class FitSpecification(utilities.Specification):

    def __init__(self,
                 data: FitData,
                 workflow: FitWorkflowSpecification,
                 rates_parameters: RatesParameters,
                 fit_parameters: FitParameters,
                 measure_downweights: MeasureDownweights):
        self._data = data
        self._workflow = workflow
        self._rates_parameters = rates_parameters
        self._fit_parameters = fit_parameters
        self._measure_downweights = measure_downweights

    @classmethod
    def parse_spec_dict(cls, spec_dict: Dict) -> Tuple:
        sub_specs = {
            'data': FitData,
            'workflow': FitWorkflowSpecification,
            'rates_parameters': RatesParameters,
            'fit_parameters': FitParameters,
            'measure_downweights': MeasureDownweights,
        }
        for key, spec_class in list(sub_specs.items()):  # We're dynamically altering. Copy with list
            key_spec_dict = utilities.filter_to_spec_fields(
                spec_dict.get(key, {}),
                spec_class(),
            )
            sub_specs[key] = spec_class(**key_spec_dict)

        return tuple(sub_specs.values())

    @property
    def data(self) -> FitData:
        return self._data

    @property
    def workflow(self) -> FitWorkflowSpecification:
        return self._workflow

    @property
    def rates_parameters(self) -> RatesParameters:
        return self._rates_parameters

    @property
    def fit_parameters(self) -> FitParameters:
        return self._fit_parameters

    @property
    def measure_downweights(self) -> MeasureDownweights:
        return self._measure_downweights

    def to_dict(self) -> Dict:
        spec = {
            'data': self.data.to_dict(),
            'workflow': self.workflow.to_dict(),
            'rates_parameters': self.rates_parameters.to_dict(),
            'fit_parameters': self.fit_parameters.to_dict(),
            'measure_downweights': self.measure_downweights.to_dict(),
        }
        return spec<|MERGE_RESOLUTION|>--- conflicted
+++ resolved
@@ -104,14 +104,12 @@
     omicron_ihr_scalar: UniformSampleable = field(default=1.0)
     omicron_idr_scalar: UniformSampleable = field(default=1.0)
 
-<<<<<<< HEAD
     omega_like_omicron: bool = field(default=False)
-=======
+
     p_asymptomatic_pre_omicron: UniformSampleable = field(default=0.5)
     p_asymptomatic_post_omicron: UniformSampleable = field(default=0.9)
     minimum_asymptomatic_idr_fraction: UniformSampleable = field(default=0.1)
     maximum_asymptomatic_idr: UniformSampleable = field(default=0.2)
->>>>>>> 6ccccfa8
 
     day_inflection_options: List[str] = field(default_factory=list)
 
