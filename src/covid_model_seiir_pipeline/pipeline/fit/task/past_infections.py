import click
import pandas as pd

from covid_model_seiir_pipeline.lib import (
    cli_tools,
)
from covid_model_seiir_pipeline.pipeline.fit.data import FitDataInterface
from covid_model_seiir_pipeline.pipeline.fit.specification import FitSpecification, FIT_JOBS
from covid_model_seiir_pipeline.pipeline.fit import model

logger = cli_tools.task_performance_logger


def run_past_infections(fit_version: str, draw_id: int, progress_bar: bool) -> None:
    logger.info(f'Starting past infections model for draw {draw_id}.', context='setup')
    # Build helper abstractions
    specification = FitSpecification.from_version_root(fit_version)
    data_interface = FitDataInterface.from_specification(specification)
    num_cores = specification.workflow.task_specifications[FIT_JOBS.beta_fit].num_cores

    logger.info('Loading past infections data', context='read')
    mr_hierarchy = data_interface.load_hierarchy(name='mr')
    pred_hierarchy = data_interface.load_hierarchy(name='pred')
    risk_group_population = data_interface.load_population(measure='risk_group')
    epi_measures = data_interface.load_reported_epi_data()
    mortality_scalar = data_interface.load_total_covid_scalars(draw_id)['scalar']
    rhos = data_interface.load_variant_prevalence(scenario='reference')
    vaccinations = data_interface.load_vaccine_uptake(scenario='reference')
    etas = data_interface.load_vaccine_risk_reduction(scenario='reference')
    natural_waning_dist = data_interface.load_waning_parameters(measure='natural_waning_distribution').set_index('days')
    antiviral_coverage = data_interface.load_antiviral_coverage(scenario='reference')

    rates = []
    antiviral_effectiveness = []
    antiviral_rr = []
    for measure in ['case', 'death', 'admission']:
        rates.append(get_round_data(data_interface.load_rates(
            measure_version=measure,
            draw_id=draw_id,
        )))
        _antiviral_effectiveness = data_interface.load_antiviral_effectiveness(measure_version=measure, draw_id=draw_id)
        _antiviral_rr = model.compute_antiviral_rr(
            measure, antiviral_coverage, _antiviral_effectiveness.loc[:, f'{measure}_antiviral_effectiveness']
        )
        antiviral_effectiveness.append(_antiviral_effectiveness)
        antiviral_rr.append(_antiviral_rr)
    rates = pd.concat(rates, axis=1)
    antiviral_effectiveness = pd.concat(antiviral_effectiveness, axis=1)
    antiviral_rr = pd.concat(antiviral_rr, axis=1)
    for level in ['parent_id', 'region_id', 'super_region_id', 'global']:
        rates = model.fill_from_hierarchy(rates, pred_hierarchy, level)
        antiviral_rr = model.fill_from_hierarchy(antiviral_rr, pred_hierarchy, level)

    logger.info('Sampling ODE parameters', context='transform')
    durations = model.sample_durations(specification.rates_parameters, draw_id, pred_hierarchy)
    variant_severity = model.sample_variant_severity(specification.rates_parameters, draw_id)
    _, natural_waning_matrix = model.sample_ode_params(
        variant_severity, specification.fit_parameters, draw_id
    )
    
    logger.info('Rescaling deaths and formatting epi measures', context='transform')
    epi_measures = model.filter_and_format_epi_measures(
        epi_measures=epi_measures,
        mortality_scalar=mortality_scalar,
        mr_hierarchy=mr_hierarchy,
        pred_hierarchy=pred_hierarchy,
        max_lag=durations.max_lag,
    )

    logger.info('Loading and resampling betas and infections.', context='transform')
    betas, infections, resampled_params, unrecoverable = model.load_and_resample_beta_and_infections(
        draw_id=draw_id,
        # This is sloppy, but we need to pull in data across a bunch of draws,
        # so this seems easiest.
        data_interface=data_interface,
    )

    logger.info('Computing composite beta', context='composite_spline')
    beta_fit_final, spline_infections, spline_infectious = model.build_composite_betas(
        betas=betas.drop(unrecoverable, axis=0),
        infections=infections.filter(like='total').rename(columns=lambda x: f'infection_{x.split("_")[-1]}'),
        alpha=resampled_params['alpha_all_infection'].groupby('location_id').mean(),
        num_cores=num_cores,
        progress_bar=progress_bar,    
    )
    
    logger.info('Prepping ODE fit parameters for past infections model.', context='transform')
    ode_parameters = model.prepare_past_infections_parameters(
        beta=beta_fit_final,
        rates=rates,
<<<<<<< HEAD
        antiviral_rr=antiviral_rr,
        durations=durations,
=======
        durations=durations.to_ints(),
>>>>>>> 7a07f53b
        epi_measures=epi_measures,
        rhos=rhos,
        vaccinations=vaccinations,
        etas=etas,
        natural_waning_dist=natural_waning_dist,
        natural_waning_matrix=natural_waning_matrix,
        resampled_params=resampled_params,
        hierarchy=pred_hierarchy,
        draw_id=draw_id,
    )
    
    logger.info('Building initial condition.', context='transform')
    initial_condition = model.make_initial_condition(
        measure='final',
        parameters=ode_parameters,
        rates=rates,
        population=risk_group_population,
        infections=spline_infections,    
    )
    
    logger.info('Running ODE fit', context='compute_ode')
    compartments, chis = model.run_posterior_fit(
        initial_condition=initial_condition,
        ode_parameters=ode_parameters,
        num_cores=num_cores,
        progress_bar=progress_bar,
    )

    logger.info('Prepping outputs.', context='transform')
    posterior_epi_measures = model.compute_posterior_epi_measures(
        compartments=compartments,
        durations=durations.to_ints()
    )
    
    betas = pd.concat([betas, beta_fit_final], axis=1)
    out_params = ode_parameters.to_dict()['base_parameters']
    for name, duration in durations.to_dict().items():
        out_params.loc[:, name] = duration

    logger.info('Writing outputs', context='write')
    data_interface.save_fit_beta(betas, measure_version='final', draw_id=draw_id)
    data_interface.save_ode_params(out_params, measure_version='final', draw_id=draw_id)
    data_interface.save_input_epi_measures(epi_measures, measure_version='final', draw_id=draw_id)
    data_interface.save_phis(ode_parameters.phis, draw_id=draw_id)
    data_interface.save_rates(rates, measure_version='final', draw_id=draw_id)
    data_interface.save_antiviral_effectiveness(antiviral_effectiveness, measure_version='final', draw_id=draw_id)
    data_interface.save_compartments(compartments, measure_version='final', draw_id=draw_id)
    data_interface.save_posterior_epi_measures(infections, measure_version='resampled', draw_id=draw_id)
    data_interface.save_posterior_epi_measures(posterior_epi_measures, measure_version='final', draw_id=draw_id)

    logger.report()


def get_round_data(df: pd.DataFrame, round_id: int = 2) -> pd.DataFrame:
    return df[df['round'] == round_id].drop(columns='round')


@click.command()
@cli_tools.with_task_fit_version
@cli_tools.with_draw_id
@cli_tools.add_verbose_and_with_debugger
@cli_tools.with_progress_bar
def past_infections(fit_version: str, draw_id: int,
                    progress_bar: bool, verbose: int, with_debugger: bool):
    cli_tools.configure_logging_to_terminal(verbose)
    run = cli_tools.handle_exceptions(run_past_infections, logger, with_debugger)
    run(fit_version=fit_version,
        draw_id=draw_id,
        progress_bar=progress_bar)<|MERGE_RESOLUTION|>--- conflicted
+++ resolved
@@ -88,12 +88,8 @@
     ode_parameters = model.prepare_past_infections_parameters(
         beta=beta_fit_final,
         rates=rates,
-<<<<<<< HEAD
         antiviral_rr=antiviral_rr,
-        durations=durations,
-=======
         durations=durations.to_ints(),
->>>>>>> 7a07f53b
         epi_measures=epi_measures,
         rhos=rhos,
         vaccinations=vaccinations,
