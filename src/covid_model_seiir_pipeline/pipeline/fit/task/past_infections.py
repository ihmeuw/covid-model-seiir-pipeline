import click
import pandas as pd

from covid_model_seiir_pipeline.lib import (
    cli_tools,
)
from covid_model_seiir_pipeline.pipeline.fit.data import FitDataInterface
from covid_model_seiir_pipeline.pipeline.fit.specification import FitSpecification, FIT_JOBS
from covid_model_seiir_pipeline.pipeline.fit import model

logger = cli_tools.task_performance_logger


def run_past_infections(fit_version: str, draw_id: int, progress_bar: bool) -> None:
    logger.info(f'Starting past infections model for draw {draw_id}.', context='setup')
    # Build helper abstractions
    specification = FitSpecification.from_version_root(fit_version)
    data_interface = FitDataInterface.from_specification(specification)
    num_threads = specification.workflow.task_specifications[FIT_JOBS.beta_fit].num_cores

    logger.info('Loading past infections data', context='read')
    mr_hierarchy = data_interface.load_hierarchy(name='mr')
    pred_hierarchy = data_interface.load_hierarchy(name='pred')
    risk_group_population = data_interface.load_population(measure='risk_group')
    epi_measures = data_interface.load_reported_epi_data()
    mortality_scalar = data_interface.load_total_covid_scalars(draw_id)['scalar']
    rhos = data_interface.load_variant_prevalence(scenario='reference')
    vaccinations = data_interface.load_vaccine_uptake(scenario='reference')
    etas = data_interface.load_vaccine_risk_reduction(scenario='reference')
    natural_waning_dist = data_interface.load_waning_parameters(measure='natural_waning_distribution').set_index('days')
    betas = data_interface.load_fit_beta(draw_id=draw_id)['beta'].rename('beta_all_infection')

    rates = []
    infections = []
    measure_kappas = []
    for measure in ['case', 'death', 'admission']:
        measure_rates = data_interface.load_rates(measure_version=measure, draw_id=draw_id)
        measure_rates = measure_rates.loc[measure_rates['round'] == 2].drop(columns='round')
        rates.append(measure_rates.sort_index())
        measure_kappa = data_interface.load_ode_params(measure_version=measure, draw_id=draw_id).filter(like='kappa').filter(like=measure)
        measure_kappas.append(measure_kappa)
<<<<<<< HEAD
        measure_infections = data_interface.load_compartments(measure_version=measure, draw_id=draw_id,
                                                              columns=['Infection_all_all_all_lr', 'Infection_all_all_all_hr', 'round'])
        measure_infections = measure_infections.loc[measure_infections['round'] == 2].drop(columns='round')
        measure_infections = (measure_infections
                              .replace(0, np.nan)
                              .groupby('location_id').diff()
                              .sum(axis=1, min_count=1)
                              .rename(f'infection_{measure}'))
        infections.append(measure_infections)
    betas = pd.concat(betas, axis=1)
=======
>>>>>>> 792169af
    rates = pd.concat(rates, axis=1)
    infections = pd.concat(infections, axis=1)
    measure_kappas = pd.concat(measure_kappas, axis=1)
    for level in ['parent_id', 'region_id', 'super_region_id', 'global']:
        rates = model.fill_from_hierarchy(rates, pred_hierarchy, level)
        measure_kappas = model.fill_from_hierarchy(measure_kappas, pred_hierarchy, level)

    logger.info('Sampling ODE parameters', context='transform')
    durations = model.sample_durations(specification.rates_parameters, draw_id)
    variant_severity = model.sample_variant_severity(specification.rates_parameters, draw_id)
    sampled_ode_params, natural_waning_matrix = model.sample_ode_params(
        variant_severity, specification.fit_parameters, draw_id
    )

    logger.info('Rescaling deaths and formatting epi measures', context='transform')
    epi_measures = model.format_epi_measures(epi_measures, mr_hierarchy, pred_hierarchy, mortality_scalar, durations)

    logger.info('Prepping ODE fit parameters for second pass model.', context='transform')
    ode_parameters = model.prepare_past_infections_parameters(
        betas=betas,
        rates=rates,
        infections=infections,
        measure_kappas=measure_kappas,
        durations=durations,
        epi_measures=epi_measures,
        rhos=rhos,
        vaccinations=vaccinations,
        etas=etas,
        natural_waning_dist=natural_waning_dist,
        natural_waning_matrix=natural_waning_matrix,
        sampled_ode_params=sampled_ode_params,
        hierarchy=pred_hierarchy,
        draw_id=draw_id,
        num_threads=num_threads,
        progress_bar=progress_bar,
    )

    logger.info('Rebuilding initial condition.', context='transform')
    initial_condition = model.make_initial_condition(
        measure='final',
        parameters=ode_parameters,
        rates=rates,
        population=risk_group_population,
    )

    logger.info('Running second pass ODE fit', context='compute_ode')
    compartments, chis = model.run_posterior_fit(
        initial_condition=initial_condition,
        ode_parameters=ode_parameters,
        num_cores=num_threads,
        progress_bar=progress_bar,
    )
    posterior_epi_measures = model.compute_posterior_epi_measures(
        compartments=compartments,
        durations=durations
    )

    logger.info('Prepping outputs.', context='transform')

    out_params = ode_parameters.to_dict()['base_parameters']
    for name, duration in durations._asdict().items():
        out_params.loc[:, name] = duration

    logger.info('Writing outputs', context='write')
    data_interface.save_ode_params(out_params, measure_version='final', draw_id=draw_id)
    data_interface.save_input_epi_measures(epi_measures, measure_version='final', draw_id=draw_id)
    data_interface.save_phis(ode_parameters.phis, draw_id=draw_id)
    data_interface.save_rates(rates, measure_version='final', draw_id=draw_id)
    data_interface.save_compartments(compartments, measure_version='final', draw_id=draw_id)
    data_interface.save_posterior_epi_measures(posterior_epi_measures, measure_version='final', draw_id=draw_id)

    logger.report()


@click.command()
@cli_tools.with_task_fit_version
@cli_tools.with_draw_id
@cli_tools.add_verbose_and_with_debugger
@cli_tools.with_progress_bar
def past_infections(fit_version: str, draw_id: int,
                    progress_bar: bool, verbose: int, with_debugger: bool):
    cli_tools.configure_logging_to_terminal(verbose)
    run = cli_tools.handle_exceptions(run_past_infections, logger, with_debugger)
    run(fit_version=fit_version,
        draw_id=draw_id,
        progress_bar=progress_bar)<|MERGE_RESOLUTION|>--- conflicted
+++ resolved
@@ -1,4 +1,5 @@
 import click
+import numpy as np
 import pandas as pd
 
 from covid_model_seiir_pipeline.lib import (
@@ -39,7 +40,6 @@
         rates.append(measure_rates.sort_index())
         measure_kappa = data_interface.load_ode_params(measure_version=measure, draw_id=draw_id).filter(like='kappa').filter(like=measure)
         measure_kappas.append(measure_kappa)
-<<<<<<< HEAD
         measure_infections = data_interface.load_compartments(measure_version=measure, draw_id=draw_id,
                                                               columns=['Infection_all_all_all_lr', 'Infection_all_all_all_hr', 'round'])
         measure_infections = measure_infections.loc[measure_infections['round'] == 2].drop(columns='round')
@@ -49,9 +49,6 @@
                               .sum(axis=1, min_count=1)
                               .rename(f'infection_{measure}'))
         infections.append(measure_infections)
-    betas = pd.concat(betas, axis=1)
-=======
->>>>>>> 792169af
     rates = pd.concat(rates, axis=1)
     infections = pd.concat(infections, axis=1)
     measure_kappas = pd.concat(measure_kappas, axis=1)
