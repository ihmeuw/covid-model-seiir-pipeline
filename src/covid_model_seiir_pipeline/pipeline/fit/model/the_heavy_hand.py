--- conflicted
+++ resolved
@@ -18,1252 +18,6 @@
     sampled_ode_params: Dict,
     rates_parameters: RatesParameters,
 ) -> Dict:
-<<<<<<< HEAD
-    if measure == 'case':
-        delta_infections = compartments.filter(like='Infection_all_delta_all').sum(axis=1).groupby('location_id').max()
-        delta_cases = compartments.filter(like='Case_all_delta_all').sum(axis=1).groupby('location_id').max()
-        all_infections = compartments.filter(like='Infection_all_all_all').sum(axis=1).groupby('location_id').max()
-        all_cases = compartments.filter(like='Case_all_all_all').sum(axis=1).groupby('location_id').max()
-        max_idr = 0.9
-
-        idr_parameters = sample_idr_parameters(rates_parameters, draw_id)
-        p_symptomatic_pre_omicron = 1 - idr_parameters['p_asymptomatic_pre_omicron']
-        p_symptomatic_post_omicron = 1 - idr_parameters['p_asymptomatic_post_omicron']
-        minimum_asymptomatic_idr_fraction = idr_parameters['minimum_asymptomatic_idr_fraction']
-        maximum_asymptomatic_idr = idr_parameters['maximum_asymptomatic_idr']
-
-        idr_scaling_factors = {
-            'ancestral': [
-                (   36,  0.6),  # Kazakhstan
-                (   37,  8.0),  # Kyrgyzstan
-                (   50,  1.5),  # Montenegro
-                (   61,  2.0),  # Moldova
-                (   63,  2.0),  # Ukraine
-                (  396,  2.0),  # San Marino
-                (  114, 0.25),  # Haiti
-                ( 4644,  1.5),  # Baha California
-                ( 4647,  2.0),  # Coahuila
-                ( 4658, 0.75),  # Michoacan de Ocampo
-                ( 4665,  1.2),  # Quintana Roo
-                ( 4673,  1.2),  # Yucatan
-                ( 4751,  8.0),  # Alagoas
-                ( 4753,  8.0),  # Amapa
-                ( 4754,  2.0),  # Bahia
-                ( 4756,  5.0),  # Distrito Federal
-                ( 4757,  1.5),  # Espirito Santo
-                ( 4752,  0.5),  # Amazonas
-                ( 4759,  0.5),  # Maranhao
-                ( 4762,  8.0),  # Mato Grosso
-                ( 4761,  8.0),  # Mato Grosso do Sul
-                ( 4760,  2.0),  # Minas Gerais
-                ( 4763,  8.0),  # Para
-                ( 4768,  3.0),  # Rio de Janeiro
-                (  160,  0.8),  # Afghanistan
-                (  153,  1.4),  # Syrian Arab Republic
-                (53618,  0.8),  # Islamabad Capital Territory
-                (  186,  1.5),  # Seychelles
-                (  168, 1.25),  # Angola
-                (  200,  0.5),  # Benin
-                (  210,  2.5),  # Liberia
-            ],
-            'alpha': [
-                (   33,  3.0),  # Armenia
-                (   36,  0.6),  # Kazakhstan
-                (   37,  6.0),  # Kyrgyzstan
-                (   49,  1.2),  # North Macedonia
-                (   55, 0.75),  # Slovenia
-                (   61,  4.0),  # Moldova
-                (43858, 0.75),  # Alberta
-                (43859, 0.75),  # British Columbia
-                (43866, 0.75),  # Ontario
-                (43868, 0.75),  # Quebec
-                (   75, 0.75),  # Austria
-                (   78,  0.5),  # Denmark
-                (  114, 0.25),  # Haiti
-                (  121,  3.0),  # Bolivia
-                (  127,  0.5),  # El Salvador
-                (  139, 0.25),  # Algeria
-                (  146, 0.75),  # Lebanon
-                (  150, 0.75),  # Oman
-                (  522,  0.1),  # Sudan
-                (  153,  0.7),  # Syrian Arab Republic
-                (  156, 0.75),  # United Arab Emirates
-                (  157, 0.25),  # Yemen
-                (   15, 0.75),  # Myanmar
-                (  178,  2.0),  # Eritrea
-                (  201,  3.0),  # Burkina Faso
-                (  204, 0.75),  # Chad
-                (  207, 0.75),  # Ghana
-                (  210,  2.5),  # Liberia
-            ],
-            'beta': [
-                (  151,  0.1),  # Qatar
-                (  182,  0.8),  # Malawi
-                (  184, 0.25),  # Mozambique
-                (  193,  0.5),  # Botswana
-                (  194, 0.75),  # Lesotho
-            ],
-            'gamma': [
-                (  114, 0.25),  # Haiti
-                (  121,  3.0),  # Bolivia
-                (  127,  0.5),  # El Salvador
-                ( 4665,  2.0),  # Quintana Roo
-                ( 4673,  1.2),  # Yucatan
-                ( 4751,  6.0),  # Alagoas
-                ( 4753,  6.0),  # Amapa
-                ( 4752,  0.2),  # Amazonas
-                ( 4754,  2.0),  # Bahia
-                ( 4755,  0.6),  # Ceara
-                ( 4756,  1.5),  # Distrito Federal
-                ( 4757,  2.5),  # Espirito Santo
-                ( 4759, 0.25),  # Maranhao
-                ( 4762,  6.0),  # Mato Grosso
-                ( 4761,  4.0),  # Mato Grosso do Sul
-                ( 4760,  2.0),  # Minas Gerais
-                ( 4763,  4.0),  # Para
-                ( 4764,  3.0),  # Paraiba
-                ( 4768,  1.5),  # Rio de Janeiro
-                ( 4771,  2.0),  # Roraima
-                (  136,  0.5),  # Paraguay
-            ],
-            'delta': [
-                (   33,  2.0),  # Armenia
-                (   34,  3.0),  # Azerbaijan
-                (   35,  1.5),  # Georgia
-                (   36,  0.6),  # Kazakhstan
-                (   37,  6.0),  # Kyrgyzstan
-                (   38,  3.0),  # Mongolia
-                (   43,  3.0),  # Albania
-                (   50,  2.0),  # Montenegro
-                (   49,  1.2),  # North Macedonia
-                (   52, 0.75),  # Romania
-                (   55, 0.75),  # Slovenia
-                (   61,  2.0),  # Moldova
-                (   62,  1.7),  # Russia
-                (43858, 0.75),  # Alberta
-                (43859, 0.75),  # British Columbia
-                (43866, 0.75),  # Ontario
-                (43868, 0.75),  # Quebec
-                (   75, 0.75),  # Austria
-                (   78,  0.5),  # Denmark
-                (  106,  0.5),  # Bahamas
-                (  112,  0.5),  # Grenada
-                (  114,  0.1),  # Haiti
-                (  115,  0.5),  # Jamaica
-                (  117,  0.8),  # Saint Vincent and the Grenadines
-                (  121,  3.0),  # Bolivia
-                (  127,  0.5),  # El Salvador
-                ( 4644,  1.5),  # Baja California
-                ( 4647,  2.0),  # Coahuila
-                ( 4653,  2.0),  # Guanajuato
-                ( 4658,  0.5),  # Michoacan de Ocampo
-                ( 4659,  0.5),  # Morelos
-                ( 4665,  1.5),  # Quintana Roo
-                ( 4669,  2.5),  # Tabasco
-                ( 4673,  2.5),  # Yucatan
-                ( 4751,  6.0),  # Alagoas
-                ( 4753,  6.0),  # Amapa
-                ( 4752,  0.2),  # Amazonas
-                ( 4755,  0.6),  # Ceara
-                ( 4756,  1.5),  # Distrito Federal
-                ( 4757,  2.5),  # Espirito Santo
-                ( 4759,  0.4),  # Maranhao
-                ( 4762,  6.0),  # Mato Grosso
-                ( 4761,  4.0),  # Mato Grosso do Sul
-                ( 4760,  2.0),  # Minas Gerais
-                ( 4763,  4.0),  # Para
-                ( 4764,  3.0),  # Paraiba
-                ( 4768,  1.5),  # Rio de Janeiro
-                ( 4771,  2.0),  # Roraima
-                (  136,  0.5),  # Paraguay
-                (  139, 0.25),  # Algeria
-                (  146, 0.75),  # Lebanon
-                (  147,  2.0),  # Libya
-                (  150, 0.75),  # Oman
-                (  151,  0.1),  # Qatar
-                (  152, 0.25),  # Saudi Arabia
-                (  522,  0.1),  # Sudan
-                (  156, 0.75),  # United Arab Emirates
-                (  157, 0.05),  # Yemen
-                (  161,  2.0),  # Bangladesh
-                ( 4842,  2.0),  # Arunachal Pradesh
-                ( 4844,  0.8),  # Bihar
-                ( 4846,  0.8),  # Chhattisgarh
-                ( 4849,  2.0),  # Delhi
-                ( 4852,  0.8),  # Haryana
-                ( 4855,  0.8),  # Jharkhand
-                ( 4856,  0.5),  # Karnataka
-                ( 4857,  0.8),  # Kerala
-                ( 4860,  0.5),  # Maharashtra
-                ( 4861,  2.0),  # Manipur
-                ( 4862,  2.0),  # Meghalaya
-                ( 4863,  8.0),  # Mizoram
-                ( 4864,  0.8),  # Nagaland
-                ( 4845,  3.0),  # Chandigarh
-                ( 4858,  5.0),  # Lakshadweep
-                ( 4866,  5.0),  # Puducherry
-                ( 4869,  2.0),  # Sikkim
-                ( 4870,  0.6),  # Tamil Nadu
-                ( 4873,  0.6),  # Uttar Pradesh
-                ( 4875,  0.8),  # West Bengal
-                (53618,  0.6),  # Islamabad Capital Territory
-                (53619, 1.75),  # Khyber Pakhtunkhwa
-                (53620,  0.8),  # Punjab
-                (   10,  0.6),  # Cambodia
-                (   14,  1.5),  # Maldives
-                (   15, 0.75),  # Myanmar
-                (  186,  3.0),  # Seychelles
-                (   19, 0.75),  # Timor-Leste
-                (  169,  1.5),  # Central African Republic
-                (  171,  2.0),  # DRC
-                (  172,  0.5),  # Equatorial Guinea
-                (  173,  0.5),  # Gabon
-                (  178,  2.0),  # Eritrea
-                (  181,  2.0),  # Madagascar
-                (  182,  1.2),  # Malawi
-                (  184, 0.25),  # Mozambique
-                (  185,  0.5),  # Rwanda
-                (  194, 0.75),  # Lesotho
-                (  198,  1.5),  # Zimbabwe
-                (  200,  0.5),  # Benin
-                (  204, 0.75),  # Chad
-                (  207, 0.75),  # Ghana
-                (  210,  2.5),  # Liberia
-            ],
-            'omicron': [
-                (   33, 0.75),  # Armenia
-                (   34,  3.0),  # Azerbaijan
-                (   35,  2.5),  # Georgia
-                (   36,  0.2),  # Kazakhstan
-                (   37,  4.0),  # Kyrgyzstan
-                (   38,  3.0),  # Mongolia
-                (   41,  0.3),  # Uzbekistan
-                (   43,  2.0),  # Albania
-                (   44, 0.75),  # Bosnia and Herzegovina
-                (   45, 0.75),  # Bulgaria
-                (   46, 1.25),  # Croatia
-                (   50,  3.0),  # Montenegro
-                (   49,  0.8),  # North Macedonia
-                (   51, 1.75),  # Poland
-                (   53,  1.5),  # Serbia
-                (   54, 0.75),  # Slovakia
-                (   55,  0.6),  # Slovenia
-                (   58, 1.75),  # Estonia
-                (   59,  2.5),  # Latvia
-                (   60,  3.0),  # Lithuania
-                (   61,  2.0),  # Moldova
-                (   62,  2.0),  # Russia
-                (   71,  2.0),  # Australia
-                (   72,  2.0),  # New Zealand
-                (   68,  3.0),  # Republic of Korea
-                (43858, 0.25),  # Alberta
-                (43859, 0.75),  # British Columbia
-                (43860,  2.5),  # Manitoba
-                (43866,  0.6),  # Ontario
-                (43868,  0.6),  # Quebec
-                (43869, 0.75),  # Saskatchewan
-                (  530, 0.75),  # Delaware
-                (  531,  2.0),  # District of Columbia
-                (  536,  1.5),  # Illinois
-                (  537, 0.75),  # Indiana
-                (  540, 1.25),  # Kentucky
-                (  541, 0.75),  # Louisiana
-                (  542,  0.5),  # Maine
-                (  549, 0.75),  # Montana
-                (  552, 0.75),  # New Hampshire
-                (  555,  0.8),  # New York
-                (  560,  0.5),  # Oregon
-                (  566,  1.5),  # Texas
-                (  568,  0.5),  # Vermont
-                (60886,  0.5),  # King and Snohomish Counties
-                ( 3539,  0.8),  # Spokane County
-                (  571,  0.6),  # West Virginia
-                (   97,  0.6),  # Argentina
-                (   98,  0.8),  # Chile
-                (   99,  0.8),  # Uruguay
-                (   74,  2.0),  # Andorra
-                (   76,  1.5),  # Belgium
-                (   78,  1.5),  # Denmark
-                (60377,  2.0),  # Baden Wurttemberg
-                (60378,  3.0),  # Bavaria
-                (60379,  2.0),  # Berlin
-                (60380,  2.0),  # Brandenberg
-                (60381,  2.0),  # Bremen
-                (60382,  2.0),  # Hamburg
-                (60383,  2.0),  # Hesse
-                (60384,  2.0),  # Lower Saxony
-                (60385,  2.0),  # Mecklenburg-Vorpommern
-                (60386,  2.0),  # North Rhine-Westphalia
-                (60387,  2.0),  # Rhineland-Palatinate
-                (60388,  2.0),  # Saarland
-                (60390,  2.0),  # Saxony
-                (60389,  2.0),  # Saxony-Anhalt
-                (60391,  2.0),  # Schleswig-Holstein
-                (60392,  2.0),  # Thuringia
-                (   82,  0.8),  # Greece
-                (   83, 1.75),  # Iceland
-                (  367,  2.0),  # Monaco
-                (   90, 1.25),  # Norway
-                (   91,  1.5),  # Portugal
-                (  396,  5.0),  # San Marino
-                (60357,  0.5),  # Andalucia
-                (60358,  1.5),  # Aragon
-                (60365,  1.5),  # Asturias
-                (60363,  2.0),  # Balearic Islands
-                (60367,  1.5),  # Canary Islands
-                (60359,  0.5),  # Cantabria
-                (60366, 0.75),  # Murcia
-                (60370,  2.0),  # Navarre
-                (   93,  0.5),  # Sweden
-                (   94,  1.5),  # Switzerland
-                ( 4749,  0.6),  # England
-                (  433,  0.6),  # Northern Ireland
-                ( 4636,  0.5),  # Wales
-                (  123, 0.75),  # Peru
-                (  105,  0.4),  # Antigua and Barbuda
-                (  106, 0.25),  # Bahamas
-                (  107,  0.5),  # Barbados
-                (  108, 0.75),  # Belize
-                (  305,  0.4),  # Bermuda
-                (  109, 0.08),  # Cuba
-                (  110, 0.25),  # Dominica
-                (  111,  0.4),  # Dominican Republic
-                (  112, 0.75),  # Grenada
-                (  113,  0.4),  # Guyana
-                (  114, 0.01),  # Haiti
-                (  115,  0.1),  # Jamaica
-                (  117,  0.8),  # Saint Vincent and the Grenadines
-                (  385, 0.75),  # Puerto Rico
-                (  119, 0.75),  # Trinidad and Tobago
-                (  121,  3.5),  # Bolivia
-                (  122,  1.5),  # Ecuador
-                (  125,  0.4),  # Colombia
-                (  127,  0.4),  # El Salvador
-                (  128,  0.8),  # Guatemala
-                (  129, 0.25),  # Honduras
-                ( 4643,  0.8),  # Aguascalientes
-                ( 4645, 1.25),  # Baja California Sur
-                ( 4646,  0.6),  # Campeche
-                ( 4649, 0.75),  # Chiapas
-                ( 4650,  0.5),  # Chihuahua
-                ( 4647,  2.0),  # Coahuila
-                ( 4648,  0.8),  # Colima
-                ( 4653,  2.0),  # Guanajuato
-                ( 4654,  0.4),  # Guerrero
-                ( 4655,  0.7),  # Hidalgo
-                ( 4656, 0.75),  # Jalisco
-                ( 4651,  1.5),  # Mexico city
-                ( 4658,  0.2),  # Michoacan de Ocampo
-                ( 4659,  0.6),  # Morelos
-                ( 4662,  0.6),  # Oaxaca
-                ( 4664,  0.6),  # Queretaro
-                ( 4665,  4.0),  # Quintana Roo
-                ( 4667,  1.5),  # Sinaloa
-                ( 4669,  3.0),  # Tabasco
-                ( 4671, 1.25),  # Tlaxcala
-                ( 4673,  6.0),  # Yucatan
-                ( 4674,  0.6),  # Zacatecas
-                (  133,  0.6),  # Venezuela
-                ( 4751, 12.0),  # Alagoas
-                ( 4753, 12.0),  # Amapa
-                ( 4752, 0.02),  # Amazonas
-                ( 4754,  0.5),  # Bahia
-                ( 4755, 0.25),  # Ceara
-                ( 4756, 1.75),  # Distrito Federal
-                ( 4757,  7.0),  # Espirito Santo
-                ( 4758,  0.8),  # Goias
-                ( 4759,  0.1),  # Maranhao
-                ( 4762, 12.0),  # Mato Grosso
-                ( 4761, 12.0),  # Mato Grosso do Sul
-                ( 4760,  2.0),  # Minas Gerais
-                ( 4763,  6.0),  # Para
-                ( 4764,  2.0),  # Paraiba
-                ( 4765,  0.8),  # Parana
-                ( 4766,  0.6),  # Pernambuco
-                ( 4767, 0.25),  # Piaui
-                ( 4768, 2.25),  # Rio de Janeiro
-                ( 4769,  0.6),  # Rio Grande do Norte
-                ( 4771,  1.5),  # Roraima
-                ( 4775,  0.5),  # Sao Paolo
-                ( 4774,  0.1),  # Sergipe
-                ( 4776, 0.75),  # Tocantins
-                (  136,  0.4),  # Paraguay
-                (  160, 0.25),  # Afghanistan
-                (  139, 0.05),  # Algeria
-                (  140,  1.5),  # Bahrain
-                (  141,  0.5),  # Egypt
-                (  142,  0.3),  # Iran
-                (  143,  0.3),  # Iraq
-                (  144,  2.0),  # Jordan
-                (  145, 0.75),  # Kuwait
-                (  146, 0.75),  # Lebanon
-                (  147,  1.1),  # Libya
-                (  148,  0.5),  # Morocco
-                (  150,  0.5),  # Oman
-                (  151, 0.03),  # Qatar
-                (  152, 0.03),  # Saudi Arabia
-                (  522, 0.02),  # Sudan
-                (  153,  0.1),  # Syrian Arab Republic
-                (  154, 0.75),  # Tunisia
-                (  156, 0.12),  # United Arab Emirates
-                ( 157,0.0015),  # Yemen
-                (  161, 1.25),  # Bangladesh
-                ( 4841,  0.4),  # Andhra Pradesh
-                ( 4842,  1.5),  # Arunachal Pradesh
-                ( 4843,  0.4),  # Assam
-                ( 4844,  0.5),  # Bihar
-                ( 4846,  0.5),  # Chhattisgarh
-                ( 4849,  1.8),  # Delhi
-                ( 4850,  0.4),  # Goa
-                ( 4851,  1.5),  # Gujarat
-                ( 4852, 0.75),  # Haryana
-                ( 4853, 0.75),  # Himachal Pradesh
-                ( 4855,  0.4),  # Jharkhand
-                ( 4856, 0.15),  # Karnataka
-                ( 4857,  0.2),  # Kerala
-                ( 4860,  0.1),  # Maharashtra
-                ( 4861, 1.25),  # Manipur
-                ( 4862,  0.8),  # Meghalaya
-                ( 4863, 70.0),  # Mizoram
-                ( 4864, 0.25),  # Nagaland
-                ( 4865, 0.75),  # Odisha
-                ( 4845,  5.0),  # Chandigarh
-                ( 4858,  5.0),  # Lakshadweep
-                ( 4866, 12.0),  # Puducherry
-                ( 4867,  0.5),  # Punjab
-                ( 4869,  3.0),  # Sikkim
-                ( 4870,  0.2),  # Tamil Nadu
-                ( 4871,  0.5),  # Telengana
-                ( 4873,  0.3),  # Uttar Pradesh
-                ( 4875,  0.3),  # West Bengal
-                (  164,  0.5),  # Nepal
-                (53615,  0.8),  # Azad Jammu & Kashmir
-                (53616,  0.2),  # Balochistan
-                (53617,  0.4),  # Gilgit-Baltistan
-                (53618,  0.4),  # Islamabad Capital Territory
-                (53619,  0.8),  # Khyber Pakhtunkhwa
-                (53620,  0.2),  # Punjab
-                (53621,  0.6),  # Sindh
-                (   22,  0.3),  # Fiji
-                (  351,  3.0),  # Guam
-                (   26, 0.25),  # Papua New Guinea
-                (   10, 0.05),  # Cambodia
-                (   14, 1.25),  # Maldives
-                (   15,  0.1),  # Myanmar
-                (   16, 0.75),  # Philippines
-                (   17,  0.1),  # Sri Lanka
-                (  186,  3.0),  # Seychelles
-                (   19,  0.1),  # Timor-Leste
-                (   20,  3.0),  # Viet Nam
-                (  169,  1.5),  # Central African Republic
-                (  170,  0.3),  # Congo
-                (  171,  4.0),  # DRC
-                (  172, 0.15),  # Equatorial Guinea
-                (  173,  0.2),  # Gabon
-                (  177, 0.25),  # Djibouti
-                (  178,  0.4),  # Eritrea
-                (  180,  0.8),  # Kenya
-                (  182,  0.8),  # Malawi
-                (  184, 0.02),  # Mozambique
-                (  185, 0.15),  # Rwanda
-                (  187, 0.25),  # Somalia
-                (  435,  0.5),  # South Sudan
-                (  190, 0.25),  # Uganda
-                (  197, 0.75),  # Eswatini
-                (  194, 0.25),  # Lesotho
-                (  195,  0.5),  # Namibia
-                (  200,  0.1),  # Benin
-                (  201,  0.3),  # Burkina Faso
-                (  203, 1.25),  # Cabo Verde
-                (  202, 0.25),  # Cameroon
-                (  204,  0.1),  # Chad
-                (  205,  0.5),  # Cote d'Ivoire
-                (  206,  0.4),  # Gambia
-                (  207,  0.6),  # Ghana
-                (  208,  0.5),  # Guinea
-                (  209,  0.2),  # Guinea-Bissau
-                (  210,  1.2),  # Liberia
-                (  211,  2.0),  # Mali
-                (  212,  0.5),  # Mauritania
-                (  213,  0.2),  # Niger
-                (  214,  0.3),  # Nigeria
-                (  216,  0.3),  # Senegal
-                (  217,  0.1),  # Sierra Leone
-                (  218,  0.5),  # Togo
-            ]
-        }
-        # IDR = p_s * IDR_s + p_a * IDR_a
-        # IDR_a = (IDR - IDR_s * p_s) / p_a
-        # min_a_frac * IDR <= IDR_a <= max_a
-        delta_idr = delta_cases / delta_infections
-        delta_idr = delta_idr.fillna(all_cases / all_infections)
-        capped_delta_idr = np.minimum(delta_idr, max_idr)
-        idr_asymptomatic = (capped_delta_idr - max_idr * p_symptomatic_pre_omicron) / (1 - p_symptomatic_pre_omicron)
-        idr_asymptomatic = np.maximum(idr_asymptomatic, capped_delta_idr * minimum_asymptomatic_idr_fraction)
-        idr_symptomatic = (capped_delta_idr - idr_asymptomatic * (1 - p_symptomatic_pre_omicron)) / p_symptomatic_pre_omicron
-        idr_asymptomatic = np.minimum(idr_asymptomatic, maximum_asymptomatic_idr)
-        omicron_idr = p_symptomatic_post_omicron * idr_symptomatic + (1 - p_symptomatic_post_omicron) * idr_asymptomatic
-
-        if rates_parameters.heavy_hand_fixes:
-            for variant, scaling_factors in idr_scaling_factors.items():
-                kappa = pd.Series(
-                    sampled_ode_params[f'kappa_{variant}_case'],
-                    index=compartments.reset_index().location_id.unique(),
-                    name=f'kappa_{variant}_case'
-                )
-                for location_id, scaling_factor in scaling_factors:
-                    kappa.loc[location_id] *= scaling_factor
-                    if variant == 'delta':
-                        delta_idr.loc[location_id] *= scaling_factor
-                    if variant == 'omicron':
-                        omicron_idr.loc[location_id] *= scaling_factor
-                if variant == 'omicron':
-                    sampled_ode_params['kappa_omicron_case'] = ((omicron_idr / delta_idr)
-                                                                .rename('kappa_omicron_case'))
-                else:
-                    sampled_ode_params[f'kappa_{variant}_case'] = kappa
-
-    if measure == 'admission':
-        ihr_scaling_factors = {
-            'ancestral': [
-                ( 4644,  1.5),  # Baha California
-                ( 4647,  2.0),  # Coahuila
-                ( 4653,  1.5),  # Guanajuato
-                ( 4665,  1.2),  # Quintana Roo
-                ( 4673,  1.2),  # Yucatan
-                ( 4754,  0.5),  # Bahia
-                ( 4756,  1.5),  # Distrito Federal
-            ],
-            'alpha': [
-                (   51,  0.5),  # Poland
-                (43866, 0.75),  # Ontario
-                (  544,  2.0),  # Massachusetts
-                (   78,  0.5),  # Denmark
-                (  150, 0.75),  # Oman
-            ],
-            'gamma': [
-                (4673,   1.2),  # Yucatan
-                ( 4752,  1.5),  # Amazonas
-                ( 4754,  0.6),  # Bahia
-                ( 4755,  0.6),  # Ceara
-                ( 4756,  1.5),  # Distrito Federal
-                ( 4759,  2.0),  # Maranhao
-            ],
-            'delta': [
-                (   51,  0.5),  # Poland
-                (43866, 0.75),  # Ontario
-                (  544,  2.0),  # Massachusetts
-                (   78,  0.5),  # Denmark
-                ( 4644,  0.8),  # Baha California
-                ( 4647,  2.0),  # Coahuila
-                ( 4652,  2.0),  # Durango
-                ( 4653,  2.0),  # Guanajuato
-                ( 4655,  0.8),  # Hidalgo
-                ( 4665,  1.2),  # Quintana Roo
-                ( 4673,  2.0),  # Yucatan
-                ( 4752,  1.5),  # Amazonas
-                ( 4754,  0.6),  # Bahia
-                ( 4755,  0.6),  # Ceara
-                ( 4756,  1.5),  # Distrito Federal
-                ( 4759,  2.0),  # Maranhao
-                (  150, 0.75),  # Oman
-            ],
-            'omicron': [
-                (   46,  1.5),  # Croatia
-                (   47,  3.0),  # Czechia
-                (   51,  0.5),  # Poland
-                (   58, 1.25),  # Estonia
-                (43858,  2.0),  # Alberta
-                (43859,  2.0),  # British Columbia
-                (43860, 10.0),  # Manitoba
-                (43866, 0.75),  # Ontario
-                (  524,  1.5),  # Alaska
-                (  525,  1.5),  # Arizona
-                (  526,  1.5),  # Arkansas
-                (  528,  1.5),  # Colorado
-                (  529,  1.5),  # Connecticut
-                (  530,  1.5),  # Delaware
-                (  531,  1.5),  # District of Columbia
-                (  532,  2.0),  # Florida
-                (  533, 1.25),  # Georgia
-                (  534,  0.7),  # Hawaii
-                (  535,  1.5),  # Idaho
-                (  536,  2.0),  # Illinois
-                (  538,  2.0),  # Iowa
-                (  541, 1.25),  # Louisiana
-                (  544,  2.0),  # Massachusetts
-                (  545, 1.25),  # Michigan
-                (  546, 1.25),  # Minnesota
-                (  548,  1.5),  # Missouri
-                (  550,  1.5),  # Nebraska
-                (  551,  1.5),  # Nevada
-                (  552, 1.25),  # New Hampshire
-                (  553,  1.5),  # New Jersey
-                (  555, 1.25),  # New York
-                (  556,  1.5),  # North Carolina
-                (  558,  2.0),  # Ohio
-                (  560,  1.5),  # Oregon
-                (  559,  1.5),  # Oklahoma
-                (  563,  1.5),  # South Carolina
-                (  564,  1.5),  # South Dakota
-                (  565, 1.25),  # Tennessee
-                (  566, 1.75),  # Texas
-                (  567,  2.5),  # Utah
-                (  568, 0.75),  # Vermont
-                ( 3539,  1.5),  # Spokane County
-                (  571, 1.25),  # West Virginia
-                (  572,  1.5),  # Wisconsin
-                (   98,  0.5),  # Chile
-                (   76,  1.2),  # Belgium
-                (   78,  2.0),  # Denmark
-                (   84,  3.0),  # Ireland
-                (   85,  1.5),  # Israel
-                (   87,  2.5),  # Luxembourg
-                (60365,  1.5),  # Asturias
-                (60374,  1.5),  # Basque County
-                (60359,  1.5),  # Cantabria
-                (60367,  1.5),  # Castile and Leon
-                (60368,  3.0),  # Catalonia
-                (60369,  2.0),  # Ceuta
-                (60376,  0.5),  # La Rioja
-                (60373,  2.0),  # Melilla
-                (   93,  0.5),  # Sweden
-                (   94,  0.5),  # Switzerland
-                ( 4749, 1.25),  # England
-                (  433,  0.6),  # Northern Ireland
-                (  434,  1.5),  # Scotland
-                (  385, 0.75),  # Puerto Rico
-                (  126,  3.0),  # Costa Rica
-                ( 4643,  0.6),  # Aguascalientes
-                ( 4645, 1.75),  # Baja California Sur
-                ( 4646,  0.5),  # Campeche
-                ( 4755,  0.5),  # Ceara
-                ( 4649,  0.4),  # Chiapas
-                ( 4650,  0.4),  # Chihuahua
-                ( 4647, 1.75),  # Coahuila
-                ( 4648,  0.4),  # Colima
-                ( 4652,  3.5),  # Durango
-                ( 4653,  3.5),  # Guanajuato
-                ( 4654,  0.5),  # Guerrero
-                ( 4655,  0.8),  # Hidalgo
-                ( 4657, 0.75),  # Mexico state
-                ( 4651, 1.25),  # Mexico city
-                ( 4658,  0.6),  # Michoacan de Ocampo
-                ( 4659,  2.0),  # Morelos
-                ( 4661,  2.0),  # Nuevo Leone
-                ( 4660, 0.75),  # Nayarit
-                ( 4662,  0.6),  # Oaxaca
-                ( 4664,  0.3),  # Queretaro
-                ( 4665,  1.3),  # Quintana Roo
-                ( 4666, 0.75),  # San Luis Potosi
-                ( 4669,  2.0),  # Tabasco
-                ( 4670,  2.0),  # Tamaulipas
-                ( 4673,  2.0),  # Yucatan
-                ( 4674, 0.75),  # Zacatecas
-                ( 4750,  0.8),  # Acre
-                ( 4751,  0.6),  # Alagoas
-                ( 4753,  0.6),  # Amapa
-                ( 4754,  0.4),  # Bahia
-                ( 4757,  0.4),  # Espirito Santo
-                ( 4758,  0.6),  # Goias
-                ( 4762,  0.6),  # Mato Grosso
-                ( 4760,  0.6),  # Minas Gerais
-                ( 4763,  0.2),  # Para
-                ( 4764,  0.4),  # Paraiba
-                ( 4766,  0.1),  # Pernambuco
-                ( 4767,  0.4),  # Piaui
-                ( 4769,  0.3),  # Rio Grande do Norte
-                ( 4772,  0.3),  # Rio Grande do Sul
-                ( 4768,  0.6),  # Rio de Janeiro
-                ( 4770,  0.6),  # Rondonia
-                ( 4771,  0.4),  # Roraima
-                ( 4773,  0.8),  # Santa Catarina
-                ( 4775,  0.8),  # Sao Paolo
-                ( 4774, 0.25),  # Sergipe
-                ( 4776,  0.4),  # Tocantins
-                (  151, 1.25),  # Qatar
-                (  196,  2.0),  # South Africa
-            ],
-        }
-
-        if rates_parameters.heavy_hand_fixes:
-            for variant, scaling_factors in ihr_scaling_factors.items():
-                kappa = pd.Series(
-                    sampled_ode_params[f'kappa_{variant}_admission'],
-                    index=compartments.reset_index().location_id.unique(),
-                    name=f'kappa_{variant}_admission'
-                )
-                for location_id, scaling_factor in scaling_factors:
-                    kappa.loc[location_id] *= scaling_factor
-                sampled_ode_params[f'kappa_{variant}_admission'] = kappa
-
-    if measure == 'death':
-        ifr_scaling_factors = {
-            'ancestral': [
-                (   33,  1.5),  # Armenia
-                (   34,  2.0),  # Azerbajian
-                (   35,  1.2),  # Georgia
-                (   36,  1.8),  # Kazakhstan
-                (   37,  3.0),  # Kyrgyzstan
-                (   43,  1.5),  # Albania
-                (   50,  1.5),  # Montenegro
-                (   49,  1.5),  # North Macedonia
-                (   62,  3.5),  # Russia
-                (  367,  0.5),  # Monaco
-                (  121,  3.0),  # Bolivia
-                (  125, 0.75),  # Colombia
-                (  126,  0.3),  # Costa Rica
-                ( 4644,  1.7),  # Baha California
-                ( 4647,  2.0),  # Coahuila
-                ( 4652,  1.5),  # Durango
-                ( 4653,  1.5),  # Guanajuato
-                ( 4655, 1.25),  # Hidalgo
-                ( 4651, 1.25),  # Mexico City
-                ( 4665,  1.2),  # Quintana Roo
-                ( 4673,  1.2),  # Yucatan
-                ( 4756,  1.5),  # Distrito Federal
-                (  133,  0.1),  # Venezuela
-                (  155,  0.3),  # Turkey
-                (  160,  1.2),  # Afghanistan
-                (  161,  0.5),  # Bangladesh
-                ( 4866,  1.5),  # Puducherry
-                (53619,  1.2),  # Khyber Pakhtunkhwa
-                (   14,  0.5),  # Maldives
-                (   16, 0.75),  # Philippines
-                (  168,  2.0),  # Angola
-                (  169,  2.0),  # Central African Republic
-                (  187,  0.5),  # Somalia
-                (  197,  1.5),  # Eswatini
-                (  198,  0.7),  # Zimbabwe
-                (  203, 0.75),  # Cabo Verde
-                (  206,  1.5),  # Gambia
-                (  208, 0.75),  # Guinea
-                (  209, 0.75),  # Guinea-Bissau
-            ],
-            'other': [
-                (  125, 0.75),  # Colombia
-            ],
-            'alpha': [
-                (   33,  2.0),  # Armenia
-                (   34,  3.0),  # Azerbaijan
-                (   36,  0.8),  # Kazakhstan
-                (   37,  2.0),  # Kyrgyzstan
-                (   43,  4.0),  # Albania
-                (   45,  3.0),  # Bulgaria
-                (   49,  5.0),  # North Macedonia
-                (   53,  0.8),  # Serbia
-                (   55, 0.75),  # Slovenia
-                (43859, 0.75),  # British Columbia
-                (43866, 0.75),  # Ontario
-                (43868, 0.75),  # Quebec
-                (  562,  0.5),  # Rhode Island
-                (   75, 0.75),  # Austria
-                (   77, 0.75),  # Cyprus
-                (   78,  0.5),  # Denmark
-                (   84,  0.5),  # Ireland
-                (   89,  0.5),  # Netherlands
-                (   94,  0.5),  # Switzerland
-                (  121,  3.0),  # Bolivia
-                (  160,  3.0),  # Afghanistan
-                (  139,  0.5),  # Algeria
-                (  141,  2.0),  # Egypt
-                (  143,  2.0),  # Iraq
-                (  146, 0.75),  # Lebanon
-                (53619,  1.2),  # Khyber Pakhtunkhwa
-                (   15, 0.75),  # Myanmar
-                (   18, 0.25),  # Thailand
-                (  168,  2.0),  # Angola
-                (  187,  5.0),  # Somalia
-                (  173,  5.0),  # Gabon
-                (  203, 0.75),  # Cabo Verde
-                (  204, 0.75),  # Chad
-                (  207, 0.75),  # Ghana
-                (  208, 0.75),  # Guinea
-            ],
-            'beta': [
-                # (  151,  2.0),  # Qatar
-                (   16, 0.75),  # Philippines
-                (  177,  3.0),  # Djibouti
-                (  181,  2.0),  # Madagascar
-                (  182,  0.8),  # Malawi
-                (  184,  2.0),  # Mozambique
-                (  193,  2.0),  # Botswana
-                (  197,  6.0),  # Eswatini
-                (  198,  1.5),  # Zimbabwe
-                (  194,  6.0),  # Lesotho
-            ],
-            'gamma': [
-                (   77, 0.75),  # Cyprus
-                (  121,  3.0),  # Bolivia
-                (  133,  0.1),  # Venezuela
-                ( 4673,  1.2),  # Yucatan
-                ( 4753,  2.0),  # Amapa
-                ( 4752,  1.5),  # Amazonas
-                ( 4751,  0.8),  # Alagoas
-                ( 4756,  1.5),  # Distrito Federal
-                ( 4757,  2.0),  # Espirito Santo
-                ( 4770,  2.0),  # Rondonia
-                ( 4771,  2.0),  # Roraima
-                ( 4759,  1.5),  # Maranhao
-                ( 4762,  1.5),  # Mato Grosso
-                (  203, 0.75),  # Cabo Verde
-            ],
-            'delta': [
-                (   33,  7.0),  # Armenia
-                (   34,  4.0),  # Azerbaijan
-                (   35,  4.0),  # Georgia
-                (   36,  5.0),  # Kazakhstan
-                (   37,  2.0),  # Kyrgyzstan
-                (   38,  2.0),  # Mongolia
-                (   41,  2.0),  # Uzbekistan
-                (   43,  4.0),  # Albania
-                (   45,  3.0),  # Bulgaria
-                (   49,  3.0),  # North Macedonia
-                (   53,  0.8),  # Serbia
-                (   55,  0.5),  # Slovenia
-                (   57,  5.0),  # Belarus
-                (   59,  2.0),  # Latvia
-                (   60,  2.0),  # Lithuania
-                (   62,  5.0),  # Russia
-                (   63,  2.0),  # Ukraine
-                (43859, 0.75),  # British Columbia
-                (43866, 0.75),  # Ontario
-                (43868, 0.75),  # Quebec
-                (  531,  0.5),  # District of Columbia
-                (  562,  0.5),  # Rhode Island
-                (   75, 0.75),  # Austria
-                (   77, 0.75),  # Cyprus
-                (   78,  0.5),  # Denmark
-                (   84,  0.5),  # Ireland
-                (  367,  0.5),  # Monaco
-                (   89,  0.5),  # Netherlands
-                (   93, 0.75),  # Sweden
-                (   94,  0.5),  # Switzerland
-                ( 4749,  0.5),  # England
-                (  433,  0.5),  # Northern Ireland
-                (  434,  0.5),  # Scotland
-                ( 4636,  0.5),  # Wales
-                (  112,  3.0),  # Grenada
-                (  113,  2.0),  # Guyana
-                (  118,  2.0),  # Suriname
-                (  119,  1.5),  # Trinidad and Tobago
-                (  121,  5.0),  # Bolivia
-                (  125, 0.75),  # Colombia
-                (  126,  0.3),  # Costa Rica
-                (  129,  2.0),  # Honduras
-                ( 4644,  1.5),  # Baja California
-                ( 4649,  0.5),  # Chiapas
-                ( 4647,  2.0),  # Coahuila
-                ( 4652,  1.5),  # Durango
-                ( 4653,  1.5),  # Guanajuato
-                ( 4655,  1.5),  # Hidalgo
-                ( 4651, 1.25),  # Mexico city
-                (4665,   1.2),  # Quintana Roo
-                ( 4673,  2.5),  # Yucatan
-                (  133,  0.1),  # Venezuela
-                ( 4751,  0.8),  # Alagoas
-                ( 4753,  2.0),  # Amapa
-                ( 4752, 1.25),  # Amazonas
-                ( 4755,  1.5),  # Ceara
-                ( 4756,  1.5),  # Distrito Federal
-                ( 4757,  2.0),  # Espirito Santo
-                ( 4759,  1.4),  # Maranhao
-                ( 4762,  1.5),  # Mato Grosso
-                ( 4770,  2.0),  # Rondonia
-                ( 4771,  2.0),  # Roraima
-                (  136,  1.5),  # Paraguay
-                (  160,  3.0),  # Afghanistan
-                (  139,  0.5),  # Algeria
-                (  141,  2.0),  # Egypt
-                (  143,  2.0),  # Iraq
-                (  146, 0.75),  # Lebanon
-                (  147,  2.0),  # Libya
-                (  148,  2.0),  # Morocco
-                # (  151,  2.0),  # Qatar
-                (  153,  0.5),  # Syrian Arab Republic
-                ( 4843,  2.0),  # Assam
-                ( 4844,  0.8),  # Bihar
-                ( 4846,  0.8),  # Chhattisgarh
-                ( 4849,  1.4),  # Delhi
-                ( 4851,  0.5),  # Gujarat
-                ( 4855,  0.8),  # Jharkhand
-                ( 4859,  0.4),  # Madhya Pradesh
-                ( 4860,  0.5),  # Maharashtra
-                ( 4861,  2.0),  # Manipur
-                ( 4862,  2.0),  # Meghalaya
-                ( 4863,  2.0),  # Mizoram
-                ( 4864,  2.0),  # Nagaland
-                ( 4845,  3.0),  # Chandigarh
-                ( 4866,  3.0),  # Puducherry
-                ( 4869, 0.75),  # Sikkim
-                ( 4870,  0.8),  # Tamil Nadu
-                ( 4873,  0.8),  # Uttar Pradesh
-                ( 4874,  1.5),  # Uttarakhand
-                ( 4875,  0.8),  # West Bengal
-                (53617,  2.0),  # Gilgit-Baltistan
-                (53619,  5.0),  # Khyber Pakhtunkhwa
-                (53620,  1.5),  # Punjab
-                (53621,  2.0),  # Sindh
-                (   12, 0.75),  # Laos
-                (   14, 0.75),  # Maldives
-                (   15, 0.75),  # Myanmar
-                (   16, 0.75),  # Philippines
-                (   18, 0.25),  # Thailand
-                (   19, 0.75),  # Timor-Leste
-                (  168,  2.0),  # Angola
-                (  169,  2.0),  # Central African Republic
-                (  170,  2.0),  # Congo
-                (  173,  3.0),  # Gabon
-                (  180,  1.5),  # Kenya
-                (  181,  2.0),  # Madagascar
-                (  182,  1.2),  # Malawi
-                (  184,  2.0),  # Mozambique
-                (  187,  5.0),  # Somalia
-                (  191,  5.0),  # Zambia
-                (  193,  3.0),  # Botswana
-                (  197,  5.0),  # Eswatini
-                (  198,  1.2),  # Zimbabwe
-                (  194,  4.0),  # Lesotho
-                (  195,  3.0),  # Namibia
-                (  198,  9.0),  # Zimbabwe
-                (  200,  0.5),  # Benin
-                (  201,  2.0),  # Burkina Faso
-                (  204, 0.75),  # Chad
-                (  203, 0.75),  # Cabo Verde
-                (  205,  2.0),  # Cote d'Ivoire
-                (  206, 10.0),  # Gambia
-                (  207, 0.75),  # Ghana
-                (  208,  2.0),  # Guinea
-                (  209,  3.0),  # Guinea-Bissau
-                (  210,  2.0),  # Liberia
-                (  212,  2.0),  # Mauritania
-                (  214, 0.75),  # Nigeria
-                (  216,  2.0),  # Senegal
-            ],
-            'omicron': [
-                (   33,  7.0),  # Armenia
-                (   34, 12.0),  # Azerbaijan
-                (   35,  5.0),  # Georgia
-                (   36,  5.0),  # Kazakhstan
-                (   37,  1.5),  # Kyrgyzstan
-                (   38, 1.25),  # Mongolia
-                (   41,  2.5),  # Uzbekistan
-                (   43,  3.0),  # Albania
-                (   44,  6.0),  # Bosnia and Herzegovina
-                (   45,  6.0),  # Bulgaria
-                (   46,  3.0),  # Croatia
-                (   47,  2.5),  # Czechia
-                (   48,  3.0),  # Hungary
-                (   49, 10.0),  # North Macedonia
-                (   50,  2.5),  # Montenegro
-                (   51,  3.0),  # Poland
-                (   52,  3.5),  # Romania
-                (   53,  4.0),  # Serbia
-                (   54,  4.0),  # Slovakia
-                (   55, 0.75),  # Slovenia
-                (   57, 12.0),  # Belarus
-                (   58,  1.5),  # Estonia
-                (   59,  6.0),  # Latvia
-                (   60,  6.0),  # Lithuania
-                (   61,  3.0),  # Moldova
-                (   62,  5.0),  # Russia
-                (   68,  1.5),  # Republic of Korea
-                (   69,  0.5),  # Singapore
-                (43859,  1.5),  # British Columbia
-                (43860,  8.0),  # Manitoba
-                (43861,  2.0),  # New Brunswick
-                (43862,  4.0),  # Newfoundland and Labrador
-                (43864,  4.0),  # Nova Scotia
-                (43866, 0.75),  # Ontario
-                (43868, 0.75),  # Quebec
-                (43869,  1.5),  # Saskatchewan
-                (  523,  2.0),  # Alabama
-                (  524,  2.0),  # Alaska
-                (  525,  2.0),  # Arizona
-                (  526,  2.0),  # Arkansas
-                (  528, 1.75),  # Colorado
-                (  530,  1.5),  # Delaware
-                (  531, 0.75),  # District of Columbia
-                (  532,  2.0),  # Florida
-                (  533,  2.0),  # Georgia
-                (  535,  2.5),  # Idaho
-                (  536,  2.5),  # Illinois
-                (  537,  1.5),  # Indiana
-                (  538,  2.0),  # Iowa
-                (  539,  2.0),  # Kansas
-                (  540,  2.5),  # Kentucky
-                (  541,  1.5),  # Louisiana
-                (  542,  1.5),  # Maine
-                (  543,  1.5),  # Maryland
-                (  545,  1.5),  # Michigan
-                (  546,  1.5),  # Minnesota
-                (  547,  1.5),  # Mississippi
-                (  548,  2.0),  # Missouri
-                (  549,  1.5),  # Montana
-                (  550,  2.5),  # Nebraska
-                (  551,  2.5),  # Nevada
-                (  553,  1.5),  # New Jersey
-                (  554,  3.0),  # New Mexico
-                (  555, 1.25),  # New York
-                (  556,  2.0),  # North Carolina
-                (  558,  1.5),  # Ohio
-                (  559,  2.5),  # Oklahoma
-                (  560,  2.0),  # Oregon
-                (  561,  1.5),  # Pennsylvania
-                (  562, 0.75),  # Rhode Island
-                (  563, 1.75),  # South Carolina
-                (  564,  1.5),  # South Dakota
-                (  565,  2.5),  # Tennessee
-                (  566,  1.5),  # Texas
-                (  567,  3.0),  # Utah
-                (  568, 0.75),  # Vermont
-                (  569,  1.5),  # Virginia
-                (  571, 1.75),  # West Virginia
-                (  572,  2.5),  # Wisconsin
-                (  573,  2.5),  # Wyoming
-                (   97,  0.6),  # Argentina
-                (   98,  0.8),  # Chile
-                (   99, 1.25),  # Uruguay
-                (   75,  1.2),  # Austria
-                (   77, 0.75),  # Cyprus
-                (   78,  2.0),  # Denmark
-                (   79,  3.0),  # Finland
-                (   80,  2.0),  # France
-                (60382,  1.5),  # Hamburg
-                (60385, 1.5),   # Mecklenburg-Vorpommern
-                (   82, 1.5),  # Greece
-                (   83, 0.75),  # Iceland
-                (   84,  0.8),  # Ireland
-                (   85,  2.0),  # Israel
-                (35511,  3.0),  # Basilicata
-                (35512,  3.0),  # Calabria
-                (35513,  2.0),  # Sicilia
-                (35508,  3.0),  # Molise
-                (35514,  1.5),  # Sardegna
-                (  367, 0.75),  # Monaco
-                (   88,  2.0),  # Malta
-                (   89,  0.5),  # Netherlands
-                (   90, 1.75),  # Norway
-                (   91, 1.25),  # Portugal
-                (60358,  1.5),  # Aragon
-                (60374,  2.0),  # Basque County
-                (60364,  2.0),  # Canary Islands
-                (60359,  1.5),  # Cantabria
-                (60367,  2.0),  # Castille and Leon
-                (60360,  1.5),  # Castilla-La Mancha
-                (60369,  1.8),  # Ceuta
-                (60376,  0.5),  # La Rioja
-                (60373,  4.0),  # Melilla
-                (60370,  2.0),  # Navarre
-                (   94, 0.25),  # Switzerland
-                ( 4749,  0.5),  # England
-                (  433,  0.4),  # Northern Ireland
-                ( 4636,  0.4),  # Wales
-                (  121,  5.0),  # Bolivia
-                (  122,  1.5),  # Ecuador
-                (  123, 1.25),  # Peru
-                (  105, 0.75),  # Antigua and Barbuda
-                (  106, 1.25),  # Bahamas
-                (  107,  2.0),  # Barbados
-                (  108, 1.75),  # Belize
-                (  305,  1.5),  # Bermuda
-                (  109, 0.15),  # Cuba
-                (  110,  1.1),  # Dominica
-                (  111,  0.3),  # Dominican Republic
-                (  112,  2.0),  # Grenada
-                (  113,  5.0),  # Guyana
-                (  114, 1.25),  # Haiti
-                (  115,  1.8),  # Jamaica
-                (  116,  1.8),  # Saint Lucia
-                (  117,  1.5),  # Saint Vincent and the Grenadines
-                (  118,  3.0),  # Suriname
-                (  119,  3.5),  # Trinidad and Tobago
-                (  422,  2.5),  # US Virgin Islands
-                (  125, 0.75),  # Colombia
-                (  126, 0.75),  # Costa Rica
-                (  127, 1.25),  # El Salvador
-                (  129,  3.0),  # Honduras
-                ( 4643,  1.5),  # Aguascalientes
-                ( 4644,  2.0),  # Baja California
-                ( 4645,  3.0),  # Baja California do Sur
-                ( 4649,  0.5),  # Chiapas
-                ( 4650,  0.8),  # Chihuahua
-                ( 4647,  3.0),  # Coahuila
-                ( 4648,  0.8),  # Colima
-                ( 4652,  5.0),  # Durango
-                ( 4653,  3.0),  # Guanajuato
-                ( 4654,  0.8),  # Guerrero
-                ( 4656,  2.5),  # Jalisco
-                ( 4657,  1.5),  # Mexico state
-                ( 4651,  1.5),  # Mexico city
-                ( 4655,  1.3),  # Hidalgo
-                ( 4658,  1.2),  # Michoacan de Ocampo
-                ( 4659,  3.0),  # Morelos
-                ( 4660,  1.5),  # Nayarit
-                ( 4661,  3.5),  # Nuevo Leone
-                ( 4663, 1.75),  # Puebla
-                ( 4664,  0.8),  # Queretaro
-                ( 4665,  1.8),  # Quintana Roo
-                ( 4666,  1.5),  # San Luis Potosi
-                ( 4667,  2.0),  # Sinaloa
-                ( 4668,  2.5),  # Sonora
-                ( 4669, 2.25),  # Tabasco
-                ( 4670,  2.5),  # Tamaulipas
-                ( 4671,  1.5),  # Tlaxcala
-                ( 4672,  1.5),  # Veracruz de Ignacio de la Llave
-                ( 4673,  2.5),  # Yucatan
-                ( 4674,  1.5),  # Zacatecas
-                (  133,  0.2),  # Venezuela
-                ( 4750, 1.75),  # Acre
-                ( 4753,  1.5),  # Amapa
-                ( 4752,  0.8),  # Amazonas
-                ( 4754,  1.2),  # Bahia
-                ( 4755, 2.75),  # Ceara
-                ( 4756,  1.5),  # Distrito Federal
-                ( 4757,  2.5),  # Espirito Santo
-                ( 4758,  1.2),  # Goias
-                ( 4759,  1.3),  # Maranhao
-                ( 4762,  1.8),  # Mato Grosso
-                ( 4761,  2.0),  # Mato Grosso do Sol
-                ( 4760,  1.5),  # Minas Gerais
-                ( 4763,  1.2),  # Para
-                ( 4764, 0.75),  # Paraiba
-                ( 4765,  1.5),  # Parana
-                ( 4766,  1.5),  # Pernambuco
-                ( 4767,  0.8),  # Piaui
-                ( 4772,  0.8),  # Rio Grande do Sul
-                ( 4768,  1.5),  # Rio de Janeiro
-                ( 4770,  4.0),  # Rondonia
-                ( 4771,  2.0),  # Roraima
-                ( 4773, 1.25),  # Santa Catarina
-                ( 4775, 2.25),  # Sao Paolo
-                ( 4774,  0.4),  # Sergipe
-                ( 4776,  1.5),  # Tocantins
-                (  136,  4.0),  # Paraguay
-                (  160,  2.5),  # Afghanistan
-                (  139,  0.1),  # Algeria
-                (  140,  1.5),  # Bahrain
-                (  141,  6.0),  # Egypt
-                (  143,  2.0),  # Iraq
-                (  144,  3.0),  # Jordan
-                (  145, 0.25),  # Kuwait
-                (  146, 2.25),  # Lebanon
-                (  147,  2.5),  # Libya
-                (  148,  2.0),  # Morocco
-                (  149,  5.0),  # Palestine
-                # (  151,  2.0),  # Qatar
-                (  152,  0.2),  # Saudi Arabia
-                (  522,  2.0),  # Sudan
-                (  153, 0.25),  # Syrian Arab Republic
-                (  154,  5.0),  # Tunisia
-                (  155, 1.25),  # Turkey
-                (  156,  0.5),  # United Arab Emirates
-                (  157,  2.0),  # Yemen
-                (  161,  0.6),  # Bangladesh
-                (  162,  4.0),  # Bhutan
-                ( 4841,  0.4),  # Andhra Pradesh
-                ( 4843,  2.0),  # Assam
-                ( 4844,  0.4),  # Bihar
-                ( 4846,  0.6),  # Chhattisgarh
-                ( 4849,  1.1),  # Delhi
-                ( 4850,  0.5),  # Goa
-                ( 4851,  1.5),  # Gujarat
-                ( 4852,  2.0),  # Haryana
-                ( 4853,  1.2),  # Himachal Pradesh
-                ( 4855,  0.5),  # Jharkhand
-                ( 4856,  0.8),  # Karnataka
-                ( 4857,  0.8),  # Kerala
-                ( 4859,  0.5),  # Madhya Pradesh
-                ( 4860, 0.25),  # Maharashtra
-                ( 4861,  3.0),  # Manipur
-                ( 4862,  2.0),  # Meghalaya
-                ( 4863,  5.0),  # Mizoram
-                ( 4864,  2.5),  # Nagaland
-                ( 4865,  2.0),  # Odisha
-                ( 4845,  5.0),  # Chandigarh
-                ( 4866,  2.0),  # Puducherry
-                ( 4867,  3.0),  # Punjab
-                ( 4868, 1.25),  # Rajasthan
-                ( 4869, 1.25),  # Sikkim
-                ( 4870,  0.6),  # Tamil Nadu
-                ( 4871,  0.4),  # Telengana
-                ( 4872,  2.5),  # Tripura
-                ( 4873,  1.0),  # Uttar Pradesh
-                ( 4874, 1.25),  # Uttarakhand
-                ( 4875,  1.5),  # West Bengal
-                (  164,  1.2),  # Nepal
-                (53615,  3.0),  # Azad Jammu & Kashmir
-                (53617,  3.0),  # Gilgit-Baltistan
-                (53618,  2.5),  # Islamabad Capital Territory
-                (53619,  3.0),  # Khyber Pakhtunkhwa
-                (53620, 1.25),  # Punjab
-                (53621,  2.0),  # Sindh
-                (  354,  3.0),  # Hong Kong
-                (   22, 1.75),  # Fiji
-                (  351,  3.0),  # Guam
-                (   10,  0.1),  # Cambodia
-                (   11,  1.5),  # Indonesia
-                (   13, 1.25),  # Malaysia
-                (   14, 0.75),  # Maldives
-                (   15, 0.05),  # Myanmar
-                (  186,  0.8),  # Seychelles
-                (   17, 0.25),  # Sri Lanka
-                (   18,  0.6),  # Thailand
-                (   19,  0.3),  # Timor-Leste
-                (   20,  0.5),  # Viet Nam
-                (  168,  4.0),  # Angola
-                (  169,  5.0),  # Central African Republic
-                (  170,  2.5),  # Congo
-                (  171,  2.5),  # DRC
-                (  172,  3.0),  # Equatorial Guinea
-                (  173,  6.0),  # Gabon
-                (  178,  2.0),  # Eritrea
-                (  179, 2.25),  # Ethiopia
-                (  180, 2.75),  # Kenya
-                (  181, 10.0),  # Madagascar
-                (  182,  2.0),  # Malawi
-                (  184,  1.5),  # Mozambique
-                (  185,  1.8),  # Rwanda
-                (  187,  1.5),  # Somalia
-                (  190,  2.0),  # Uganda
-                (  191,  5.0),  # Zambia
-                (  193,  6.0),  # Botswana
-                (  197,  8.0),  # Eswatini
-                (  194,  3.0),  # Lesotho
-                (  195,  7.0),  # Namibia
-                (  196,  3.0),  # South Africa
-                (  198,  4.0),  # Zimbabwe
-                (  200, 0.25),  # Benin
-                (  201,  9.0),  # Burkina Faso
-                (  202,  1.5),  # Cameroon
-                (  203,  1.5),  # Cabo Verde
-                (  204, 0.75),  # Chad
-                (  205,  3.0),  # Cote d'Ivoire
-                (  206,  6.0),  # Gambia
-                (  207,  2.5),  # Ghana
-                (  208,  5.0),  # Guinea
-                (  209, 10.0),  # Guinea-Bissau
-                (  211,  2.0),  # Mali
-                (  212,  3.0),  # Mauritania
-                (  213,  1.5),  # Niger
-                (  214,  0.5),  # Nigeria
-                (  216,  2.0),  # Senegal
-                (  217,  0.5),  # Sierra Leone
-                (  218,  2.5),  # Togo
-            ],
-        }
-
-        if rates_parameters.heavy_hand_fixes:
-            for variant, scaling_factors in ifr_scaling_factors.items():
-                kappa = pd.Series(
-                    sampled_ode_params[f'kappa_{variant}_death'],
-                    index=compartments.reset_index().location_id.unique(),
-                    name=f'kappa_{variant}_death'
-                )
-                for location_id, scaling_factor in scaling_factors:
-                    kappa.loc[location_id] *= scaling_factor
-                sampled_ode_params[f'kappa_{variant}_death'] = kappa
-=======
     heavy_hand_fixes_path = Path(__file__).parent / 'heavy_hand.yaml'
     scaling_factors = yaml.full_load(heavy_hand_fixes_path.read_text())
     scaling_factors = scaling_factors[measure]
@@ -1284,7 +38,6 @@
                         f'compartments: {location_id}'
                     )
             sampled_ode_params[f'kappa_{variant}_{measure}'] = kappa
->>>>>>> bdfae29f
 
     sampled_ode_params = adjust_omega_severity(
         sampled_ode_params, rates_parameters
