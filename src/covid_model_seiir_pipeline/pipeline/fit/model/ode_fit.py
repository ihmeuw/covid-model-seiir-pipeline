--- conflicted
+++ resolved
@@ -123,7 +123,6 @@
     rhos.columns = [f'rho_{c}_infection' for c in rhos.columns]
     rhos['rho_none_infection'] = pd.Series(0., index=past_index, name='rho_none_infection')
 
-<<<<<<< HEAD
     arg_list = [(infections.loc[[location_id]],
                  betas.loc[[location_id]],
                  sampled_params.loc[[location_id], 'alpha_all_infection'],)
@@ -137,12 +136,10 @@
     )
     beta = pd.concat(beta)
 
-=======
->>>>>>> 792169af
     base_parameters = pd.concat([
         sampled_params,
         measures_and_rates,
-        betas.reindex(past_index),
+        beta.reindex(past_index),
         rhos,
     ], axis=1)
 
@@ -450,11 +447,6 @@
             beta_measure = 'all' if measure == 'final' else measure
             loc_initial_condition.loc[loc_start_date, f'Beta_none_none_{beta_measure}_{risk_group}'] = beta_init
             loc_initial_condition.loc[loc_start_date, f'Beta_none_none_all_{risk_group}'] = beta_init
-<<<<<<< HEAD
-
-=======
-            
->>>>>>> 792169af
             for variant in VARIANT_NAMES:
                 label = f'EffectiveSusceptible_all_{variant}_all_{risk_group}'
                 loc_initial_condition.loc[:loc_start_date, label] = susceptible
@@ -478,16 +470,9 @@
         for measure, rate in rate_map.items():
             infections = base_params[f'count_all_{measure}'] / rates[rate]
             infections[infections < threshold] = np.nan
-<<<<<<< HEAD
-            crude_infections[measure] = infections.groupby('location_id').ffill()
-        mask = base_params['beta_all_infection'] > 0
-        crude_infections = crude_infections.loc[mask].fillna(0).mean(axis=1).rename('infections').dropna()
-
-=======
-            crude_infections[measure] = infections      
+            crude_infections[measure] = infections
         mask = base_params['beta_all_infection'] > 0
         crude_infections = crude_infections.loc[mask].mean(axis=1).rename('infections').dropna()
->>>>>>> 792169af
     return crude_infections
 
 
@@ -634,9 +619,6 @@
     )
     # Set all the forecast stuff to nan
     full_compartments.loc[full_compartments.sum(axis=1) == 0., :] = np.nan
-<<<<<<< HEAD
-    return full_compartments, chis
-=======
     return full_compartments, chis
 
 
@@ -648,5 +630,4 @@
         df[level] = hierarchy.set_index('location_id').reindex(df.index, level='location_id')[level]
     fill = df.groupby([level, 'date']).transform('mean')
     df = df.drop(columns=level).fillna(fill)
-    return df
->>>>>>> 792169af
+    return df