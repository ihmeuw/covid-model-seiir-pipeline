import shutil

from covid_model_seiir_pipeline.lib import workflow
from covid_model_seiir_pipeline.pipeline.regression.specification import REGRESSION_JOBS


class BetaRegressionTaskTemplate(workflow.TaskTemplate):
    task_name_template = f"{REGRESSION_JOBS.regression}_draw_{{draw_id}}"
    command_template = (
            f"{shutil.which('stask')} " +
            f"{REGRESSION_JOBS.regression} "
            "--regression-version {regression_version} " +
<<<<<<< HEAD
            "--draw-id {draw_id} " + 
=======
            "--draw-id {draw_id} "
>>>>>>> 98ef65c0
            "-vv"
    )
    node_args = ['draw_id']
    task_args = ['regression_version']


class RegressionWorkflow(workflow.WorkflowTemplate):

    workflow_name_template = 'seiir-regression-{version}'
    task_template_classes = {
        REGRESSION_JOBS.regression: BetaRegressionTaskTemplate
    }

    def attach_tasks(self, n_draws: int):
        regression_template = self.task_templates[REGRESSION_JOBS.regression]
        for draw_id in range(n_draws):
            task = regression_template.get_task(
                regression_version=self.version,
                draw_id=draw_id
            )
            self.workflow.add_task(task)<|MERGE_RESOLUTION|>--- conflicted
+++ resolved
@@ -10,11 +10,7 @@
             f"{shutil.which('stask')} " +
             f"{REGRESSION_JOBS.regression} "
             "--regression-version {regression_version} " +
-<<<<<<< HEAD
-            "--draw-id {draw_id} " + 
-=======
             "--draw-id {draw_id} "
->>>>>>> 98ef65c0
             "-vv"
     )
     node_args = ['draw_id']
