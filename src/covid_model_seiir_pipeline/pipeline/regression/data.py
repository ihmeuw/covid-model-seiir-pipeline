--- conflicted
+++ resolved
@@ -464,37 +464,13 @@
         mandate_effects = self.load_mobility_info(f'effect', covariate_root)
         return percent_mandates, mandate_effects
 
-    def load_raw_variant_prevalence(self, variant_scenario: str = 'reference',
-                                    covariate_root: io.CovariateRoot = None) -> pd.DataFrame:
+    def load_variant_prevalence(self, variant_scenario: str = 'reference',
+                                covariate_root: io.CovariateRoot = None) -> pd.DataFrame:
         covariate_root = covariate_root if covariate_root is not None else self.covariate_root
         location_ids = self.load_location_ids()
         data = io.load(covariate_root.variant_info(info_type=variant_scenario))
-<<<<<<< HEAD
         data.columns = [f'rho_{variant}' for variant in data]
         return self._format_covariate_data(data, location_ids)
-=======
-        return data
-
-    def load_variant_prevalence(self, variant_scenario: str = 'reference',
-                                covariate_root: io.CovariateRoot = None) -> pd.DataFrame:
-        data = self.load_raw_variant_prevalence(variant_scenario, covariate_root)
-        rho = ((data['alpha'] / (data['alpha'] + data['ancestral']))
-               .rename('rho')
-               .groupby('location_id')
-               .ffill()
-               .fillna(0.))
-        rho_variant = (data[['beta', 'gamma', 'delta', 'other']]
-                       .sum(axis=1)
-                       .rename('rho_variant'))
-        rho_total = ((data['alpha'] + rho_variant)
-                     .rename('rho_total'))
-        rho_b1617 = ((data['delta'] / rho_variant)
-                     .rename('rho_b1617')
-                     .groupby('location_id')
-                     .ffill()
-                     .fillna(0.))
-        return pd.concat([rho, rho_variant, rho_b1617, rho_total], axis=1)
->>>>>>> 37119645
 
     #######################
     # Regression data I/O #
