import itertools
<<<<<<< HEAD
from typing import Dict, List
=======
from typing import Dict, List, Tuple
import hashlib
>>>>>>> 7056becf

import numpy as np
import pandas as pd

from covid_model_seiir_pipeline.lib.ode_mk2.containers import (
    Parameters,
)
from covid_model_seiir_pipeline.lib.ode_mk2.constants import (
    VARIANT,
    VARIANT_NAMES,
    RISK_GROUP_NAMES,
    COMPARTMENTS_NAMES,
    TRACKING_COMPARTMENTS_NAMES,
)
from covid_model_seiir_pipeline.lib.ode_mk2 import (
    solver,
)


def prepare_ode_fit_parameters(past_infections: pd.Series,
                               rhos: pd.DataFrame,
                               vaccinations: pd.DataFrame,
                               boosters: pd.DataFrame,
                               etas_vaccination: pd.DataFrame,
                               etas_booster: pd.DataFrame,
                               phis: pd.DataFrame,
                               sampled_params: Dict[str, pd.Series]) -> Parameters:
    past_index = past_infections.index
    sampled_params = {k if 'kappa' in k else f'{k}_all': v for k, v in sampled_params.items()}
    
    beta = pd.Series(-1, index=past_index, name='beta_all')
    rhos = rhos.reindex(past_index, fill_value=0.).to_dict('series')
    rhos['rho_none'] = pd.Series(0., index=past_index, name='rho_none')
    
    vaccinations = vaccinations.reindex(past_index, fill_value=0.).to_dict('series')
    boosters = (boosters
                .reindex(past_index, fill_value=0.)
                .rename(columns=lambda x: x.replace('vaccinations', 'boosters'))
                .to_dict('series'))
    
    etas_unvaccinated = etas_vaccination.copy()
    etas_unvaccinated.loc[:, :] = 0.
    etas = {}
    for prefix, eta in (('unvaccinated', etas_unvaccinated), ('vaccinated', etas_vaccination), ('booster', etas_booster)):
        eta = eta.reindex(past_index).groupby('location_id').bfill().fillna(0.).rename(columns=lambda x: f'eta_{prefix}_{x}')
        etas.update(eta.to_dict('series'))
    
    betas = {f'beta_': pd.Series(-1, index=past_index, name=f'beta_{variant}') for variant in VARIANT_NAMES}

    return Parameters(
        **sampled_params,
        new_e_all=past_infections,
        beta_all=beta,        
        **rhos,
        **vaccinations,
        **boosters,
        **etas,
        **phis.to_dict('series'),
    )


<<<<<<< HEAD
=======
def split_population(past_index: pd.Index, population: pd.DataFrame):
    population_low_risk = (population[population['age_group_years_start'] < 65]
                           .groupby('location_id')['population']
                           .sum()
                           .reindex(past_index, level='location_id'))
    population_high_risk = (population[population['age_group_years_start'] >= 65]
                            .groupby('location_id')['population']
                            .sum()
                            .reindex(past_index, level='location_id'))
    return population_low_risk, population_high_risk


def sample_parameter(parameter: str, draw_id: int, lower: float, upper: float) -> float:
    key = f'{parameter}_{draw_id}'
    # 4294967295 == 2**32 - 1 which is the maximum allowable seed for a `numpy.random.RandomState`.
    seed = int(hashlib.sha1(key.encode('utf8')).hexdigest(), 16) % 4294967295
    random_state = np.random.RandomState(seed=seed)
    return random_state.uniform(lower, upper)


>>>>>>> 7056becf
def sample_params(past_index: pd.Index,
                  param_dict: Dict,
                  params_to_sample: List[str],
                  draw_id: int) -> Dict[str, pd.Series]:
    sampled_params = {}
    for parameter in params_to_sample:
        param_spec = param_dict[parameter]
        if isinstance(param_spec, (int, float)):
            value = param_spec
        else:
            value = sample_parameter(parameter, draw_id, *param_spec)

        sampled_params[parameter] = pd.Series(
            value,
            index=past_index,
            name=parameter,
        )

    return sampled_params


def clean_infection_data_measure(infection_data: pd.DataFrame, measure: str) -> pd.Series:
<<<<<<< HEAD
    data = infection_data[measure].dropna()
    min_date = data.reset_index().groupby('location_id').date.min()
    prepend_date = min_date - pd.Timedelta(days=1)
    prepend_idx = prepend_date.reset_index().set_index(['location_id', 'date']).index
    prepend = pd.Series(0., index=prepend_idx, name=measure)
    data = data.append(prepend).sort_index().reset_index()

    all_locs = data.location_id.unique().tolist()
    global_date_range = pd.date_range(data.date.min(), data.date.max())
    square_idx = pd.MultiIndex.from_product((all_locs, global_date_range), names=['location_id', 'date']).sort_values()
    data = data.set_index(['location_id', 'date']).reindex(square_idx).groupby('location_id').bfill()
    return data[measure]


def make_initial_condition(parameters: Parameters, population: pd.DataFrame):
    # Alpha is time-invariant
    alpha = parameters.alpha_all.groupby('location_id').first()

    group_pop = get_risk_group_pop(population)
=======
    data = infection_data[measure]    
    prepend_date_min = data.reset_index().groupby('location_id').date.min() - pd.Timedelta(days=1)
    prepend_date_max = data.dropna().reset_index().groupby('location_id').date.min() - pd.Timedelta(days=1)
    prepend_dates = pd.concat([prepend_date_min.rename('date_min'), prepend_date_max.rename('date_max')], axis=1)
    prepend_index = []
    for location_id, dates in prepend_dates.iterrows():
        prepend_index.append(pd.DataFrame({
            'location_id': location_id,
            'date': pd.date_range(dates.date_min, dates.date_max),
        }))
    prepend_idx = pd.concat(prepend_index).set_index(['location_id', 'date']).index
    prepend = pd.Series(0., index=prepend_idx, name=measure)
    return data.dropna().append(prepend).sort_index()


def run_ode_fit(ode_parameters: ode.FitParameters,
                progress_bar: bool) -> Tuple[pd.DataFrame, pd.DataFrame]:
    fit_results = []
    bad_locations = []
    ode_parameter_list = tqdm.tqdm(list(ode_parameters), disable=not progress_bar)
    for location_id, location_params in ode_parameter_list:
        try:
            loc_fit_results = run_loc_ode_fit(location_params)
            loc_fit_results['location_id'] = location_id
            loc_fit_results = loc_fit_results.set_index(['location_id', 'date'])
            fit_results.append(loc_fit_results)
        except ValueError:
            bad_locations.append(location_id)
    if bad_locations:
        raise ValueError(f'Locations {bad_locations} produced negative betas in the ODE fit. These locations likely '
                         f'have more than 100% cumulative infected individuals and need to be dropped.')

    fit_results = pd.concat(fit_results).sort_index()
    return fit_results[['beta', 'beta_wild', 'beta_variant']], fit_results[[c for c in fit_results if 'beta' not in c]]


def run_loc_ode_fit(ode_parameters: ode.FitParameters) -> pd.DataFrame:
>>>>>>> 7056becf
    # Filter out early dates with few infections
    # to reduce noise in the past fit from leaking into the beta regression.
    infections = parameters.new_e_all.groupby('location_id').apply(filter_to_epi_threshold)
    infections_by_group = group_pop.div(group_pop.sum(axis=1), axis=0).mul(infections, axis=0)
    new_e_start = infections_by_group.reset_index(level='date').groupby('location_id').first()
    start_date, new_e_start = new_e_start['date'], new_e_start[list(RISK_GROUP_NAMES)]

    compartments = [f'{compartment}_{risk_group}'
                    for risk_group, compartment
                    in itertools.product(RISK_GROUP_NAMES, COMPARTMENTS_NAMES + TRACKING_COMPARTMENTS_NAMES)]
    initial_condition = pd.DataFrame(0., columns=compartments, index=parameters.new_e_all.index)
    for location_id, loc_start_date in start_date.iteritems():
        for risk_group in RISK_GROUP_NAMES:
            pop = group_pop.loc[location_id, risk_group]
            new_e = new_e_start.loc[location_id, risk_group]
            suffix = f'_unvaccinated_{risk_group}'
            # Backfill everyone susceptible
            initial_condition.loc[pd.IndexSlice[location_id, :loc_start_date], f'S_none{suffix}'] = pop
            # Set initial condition on start date
            infectious = (new_e / 5) ** (1 / alpha.loc[location_id])
            initial_condition.loc[(location_id, loc_start_date), f'S_none{suffix}'] = pop - new_e - infectious
            initial_condition.loc[(location_id, loc_start_date), f'E_ancestral{suffix}'] = new_e
            initial_condition.loc[(location_id, loc_start_date), f'NewE_ancestral{suffix}'] = new_e
            initial_condition.loc[(location_id, loc_start_date), f'I_ancestral{suffix}'] = infectious
            for variant in VARIANT_NAMES:
                initial_condition.loc[pd.IndexSlice[location_id, :loc_start_date], f'EffectiveSusceptible_{variant}{suffix}'] = pop
            
    return initial_condition


def get_risk_group_pop(population: pd.DataFrame):
    population_low_risk = (population[population['age_group_years_start'] < 65]
                           .groupby('location_id')['population']
                           .sum()
                           .rename('lr'))
    population_high_risk = (population[population['age_group_years_start'] >= 65]
                            .groupby('location_id')['population']
                            .sum()
                            .rename('hr'))
    pop = pd.concat([population_low_risk, population_high_risk], axis=1)
    return pop


def filter_to_epi_threshold(infections: pd.Series,
                            threshold: float = 50.) -> pd.Series:
    infections = infections.reset_index(level='location_id', drop=True)
    # noinspection PyTypeChecker
    start_date = infections.loc[threshold <= infections].index.min()
    while infections.loc[start_date:].dropna().count() <= 2:
        threshold *= 0.5
        # noinspection PyTypeChecker
        start_date = infections.loc[threshold <= infections].index.min()
        if threshold < 1e-6:
            start_date = infections.index.min()
            break
    return infections.loc[start_date:]


def run_ode_fit(initial_condition: pd.DataFrame, ode_parameters: Parameters):
    full_compartments = solver.run_ode_model(
        initial_condition,
        *ode_parameters.to_dfs(),
        forecast=False,
        num_cores=5,
    )
    import pdb; pdb.set_trace()
    betas = []
    all_compartments = [f"{c}_{rg}" for c, rg in itertools.product(COMPARTMENTS_NAMES, RISK_GROUP_NAMES)]
    population = full_compartments.loc[:, all_compartments].sum(axis=1)

    total_infectious = 0.
    beta_fit = 0.

    for risk_group in RISK_GROUP_NAMES:
        for variant_name, variant_index in VARIANT._asdict().items():
            new_e = (full_compartments
                     .filter(like=f'NewE_{variant_name}')
                     .sum(axis=1)
                     .groupby('location_id')
                     .diff()
                     .fillna(0))

    #     variant_indices = CG_SUSCEPTIBLE(variant_index)
    #     variant_indices = np.hstack([variant_indices, variant_indices + system_size]).tolist()
    #     susceptible_variant = full_compartments.iloc[:, variant_indices].sum(axis=1)
    #
    #     variant_indices = CG_INFECTIOUS(variant_index)
    #     variant_indices = np.hstack([variant_indices, variant_indices + system_size]).tolist()
    #     infectious_variant = full_compartments.iloc[:, variant_indices].sum(axis=1)
    #     total_infectious += infectious_variant
    #
    #     disease_density = susceptible_variant * infectious_variant**ode_parameters.alpha / population
    #     beta_variant = (new_e_variant / disease_density).rename(f'beta_{variant_name}')
    #     beta_variant.loc[~disease_density.isnull()] = beta_variant.loc[~disease_density.isnull()].fillna(0.)
    #     betas.append(beta_variant)
    #
    #     beta_fit += beta_variant / parameter_df[f'kappa_{variant_name}'] * infectious_variant
    # beta_fit /= total_infectious
    # betas = pd.concat([beta_fit.rename('beta')] + betas, axis=1)
    # betas.loc[betas.beta.isnull(), :] = np.nan
    pass
#    return betas, full_compartments<|MERGE_RESOLUTION|>--- conflicted
+++ resolved
@@ -1,10 +1,6 @@
 import itertools
-<<<<<<< HEAD
-from typing import Dict, List
-=======
 from typing import Dict, List, Tuple
 import hashlib
->>>>>>> 7056becf
 
 import numpy as np
 import pandas as pd
@@ -66,8 +62,6 @@
     )
 
 
-<<<<<<< HEAD
-=======
 def split_population(past_index: pd.Index, population: pd.DataFrame):
     population_low_risk = (population[population['age_group_years_start'] < 65]
                            .groupby('location_id')['population']
@@ -88,7 +82,6 @@
     return random_state.uniform(lower, upper)
 
 
->>>>>>> 7056becf
 def sample_params(past_index: pd.Index,
                   param_dict: Dict,
                   params_to_sample: List[str],
@@ -111,7 +104,6 @@
 
 
 def clean_infection_data_measure(infection_data: pd.DataFrame, measure: str) -> pd.Series:
-<<<<<<< HEAD
     data = infection_data[measure].dropna()
     min_date = data.reset_index().groupby('location_id').date.min()
     prepend_date = min_date - pd.Timedelta(days=1)
@@ -131,45 +123,6 @@
     alpha = parameters.alpha_all.groupby('location_id').first()
 
     group_pop = get_risk_group_pop(population)
-=======
-    data = infection_data[measure]    
-    prepend_date_min = data.reset_index().groupby('location_id').date.min() - pd.Timedelta(days=1)
-    prepend_date_max = data.dropna().reset_index().groupby('location_id').date.min() - pd.Timedelta(days=1)
-    prepend_dates = pd.concat([prepend_date_min.rename('date_min'), prepend_date_max.rename('date_max')], axis=1)
-    prepend_index = []
-    for location_id, dates in prepend_dates.iterrows():
-        prepend_index.append(pd.DataFrame({
-            'location_id': location_id,
-            'date': pd.date_range(dates.date_min, dates.date_max),
-        }))
-    prepend_idx = pd.concat(prepend_index).set_index(['location_id', 'date']).index
-    prepend = pd.Series(0., index=prepend_idx, name=measure)
-    return data.dropna().append(prepend).sort_index()
-
-
-def run_ode_fit(ode_parameters: ode.FitParameters,
-                progress_bar: bool) -> Tuple[pd.DataFrame, pd.DataFrame]:
-    fit_results = []
-    bad_locations = []
-    ode_parameter_list = tqdm.tqdm(list(ode_parameters), disable=not progress_bar)
-    for location_id, location_params in ode_parameter_list:
-        try:
-            loc_fit_results = run_loc_ode_fit(location_params)
-            loc_fit_results['location_id'] = location_id
-            loc_fit_results = loc_fit_results.set_index(['location_id', 'date'])
-            fit_results.append(loc_fit_results)
-        except ValueError:
-            bad_locations.append(location_id)
-    if bad_locations:
-        raise ValueError(f'Locations {bad_locations} produced negative betas in the ODE fit. These locations likely '
-                         f'have more than 100% cumulative infected individuals and need to be dropped.')
-
-    fit_results = pd.concat(fit_results).sort_index()
-    return fit_results[['beta', 'beta_wild', 'beta_variant']], fit_results[[c for c in fit_results if 'beta' not in c]]
-
-
-def run_loc_ode_fit(ode_parameters: ode.FitParameters) -> pd.DataFrame:
->>>>>>> 7056becf
     # Filter out early dates with few infections
     # to reduce noise in the past fit from leaking into the beta regression.
     infections = parameters.new_e_all.groupby('location_id').apply(filter_to_epi_threshold)
