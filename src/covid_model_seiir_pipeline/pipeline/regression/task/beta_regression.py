--- conflicted
+++ resolved
@@ -67,19 +67,11 @@
     )
 
     logger.info('Loading regression input data', context='read')
-<<<<<<< HEAD
-    covariates = data_interface.load_covariates(regression_specification.covariates)
+    covariates = data_interface.load_covariates(list(regression_specification.covariates))
     gaussian_priors = data_interface.load_priors(regression_specification.covariates.values())
     prior_coefficients = data_interface.load_prior_run_coefficients(draw_id=draw_id)
     if gaussian_priors and prior_coefficients:
         raise NotImplementedError
-=======
-    covariates = data_interface.load_covariates(list(regression_specification.covariates))
-    if regression_specification.data.coefficient_version:
-        prior_coefficients = data_interface.load_prior_run_coefficients(draw_id=draw_id)
-    else:
-        prior_coefficients = None
->>>>>>> 47977aa4
 
     logger.info('Fitting beta regression', context='compute_regression')
     coefficients = model.run_beta_regression(
