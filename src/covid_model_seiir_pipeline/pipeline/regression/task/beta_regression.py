--- conflicted
+++ resolved
@@ -42,12 +42,8 @@
     np.random.seed(draw_id)
     sampled_params = model.sample_params(
         infections.index, regression_params,
-<<<<<<< HEAD
         params_to_sample=['alpha', 'sigma', 'gamma', 'pi'] + [f'kappa_{v}' for v in VARIANT_NAMES]
-=======
-        params_to_sample=['alpha', 'sigma', 'gamma1', 'gamma2', 'kappa', 'chi', 'pi'],
         draw_id=draw_id,
->>>>>>> 7056becf
     )
 
     natural_waning_params = (0.8, 270, 0.1, 720)
