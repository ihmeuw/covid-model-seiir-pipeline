--- conflicted
+++ resolved
@@ -408,193 +408,6 @@
     )
 
     ax_unscaled.set_ylim(ax_scaled.get_ylim())
-<<<<<<< HEAD
-    col_3_axes.append(ax_scaled)
-
-    susceptible_measures = [
-        ('total_susceptible_wild', 'Naive Susceptible (%)'),
-        ('total_susceptible_variant_only', 'Exposed Susceptible (%)'),
-        ('total_susceptible_variant', 'Total Susceptible (%)'),
-    ]
-    ax_groups = [shared_axes, col_2_axes, col_3_axes]
-    for i, (measure, label) in enumerate(susceptible_measures):
-        ax_measure = fig.add_subplot(gs_susceptible[i])
-        plotter.make_time_plot(
-            ax_measure,
-            measure,
-            label=label,
-            transform=lambda x: x / pop * 100,
-        )
-        ax_measure.set_ylim(0, 100)
-        ax_groups[i].append(ax_measure)
-    for ax_group in ax_groups:
-        fig.align_ylabels(ax_group)
-
-    make_title_and_legend(fig, location, plot_versions)
-    write_or_show(fig, plot_file)
-
-
-def make_drivers_page(plot_versions: List[PlotVersion],
-                      location: Location,
-                      start: pd.Timestamp, end: pd.Timestamp,
-                      plot_file: str = None):
-    sns.set_style('whitegrid')
-
-    # Load some shared data.
-    pv = plot_versions[-1]
-    pop = pv.load_output_miscellaneous('populations', is_table=True, location_id=location.id)
-    pop = pop.loc[(pop.age_group_id == 22) & (pop.sex_id == 3), 'population'].iloc[0]
-
-    time_varying = [c for c, c_config in COVARIATES.items() if c_config.time_varying]
-
-    # Configure the plot layout.
-    fig = plt.figure(figsize=FIG_SIZE, tight_layout=True)
-    grid_spec = fig.add_gridspec(nrows=2,
-                                 ncols=4,
-                                 width_ratios=[1, 4, 5, 5],
-                                 height_ratios=[3, 1],
-                                 wspace=0.2)
-    grid_spec.update(**GRID_SPEC_MARGINS)
-
-    gs_coef = grid_spec[0, 0].subgridspec(len(time_varying) + 1, 1)
-    gs_cov = grid_spec[0, 1].subgridspec(len(time_varying) + 1, 1)
-    gs_beta = grid_spec[:, 2].subgridspec(4, 1)
-    gs_r = grid_spec[:, 3].subgridspec(4, 1)
-
-    plotter = Plotter(
-        plot_versions=plot_versions,
-        loc_id=location.id,
-        start=start, end=end,
-    )
-
-    ylim_map = {
-        'mobility': (-100, 50),
-        'testing': (0, 0.02),
-        'pneumonia': (0.2, 1.5),
-        'mask_use': (0, 1),
-    }
-    coef_axes, cov_axes = [], []
-    for i, covariate in enumerate(time_varying):
-        ax_coef = fig.add_subplot(gs_coef[i])
-        plotter.make_coefficient_plot(
-            ax_coef,
-            covariate,
-            label=covariate.title(),
-        )
-        ax_cov = fig.add_subplot(gs_cov[i])
-        plotter.make_time_plot(
-            ax_cov,
-            covariate,
-            label=covariate.title(),
-        )
-        ylims = ylim_map.get(covariate)
-        if ylims is not None:
-            ax_cov.set_ylim(*ylims)
-        coef_axes.append(ax_coef)
-        cov_axes.append(ax_cov)
-    ax_intercept = fig.add_subplot(gs_coef[-1])
-    plotter.make_coefficient_plot(
-        ax_intercept,
-        'intercept',
-        label='Intercept',
-    )
-    fig.align_ylabels(cov_axes)
-
-    ax_vaccine = fig.add_subplot(grid_spec[1, :2])
-
-    plotter.make_time_plot(
-        ax_vaccine,
-        'cumulative_vaccinations_effective',
-        label='Cumulative Vaccinations (%)',
-        transform=lambda x: x / pop * 100,
-    )
-    plotter.make_time_plot(
-        ax_vaccine,
-        'cumulative_vaccinations_effective_input',
-        linestyle='dashed',
-        transform=lambda x: x / pop * 100,
-    )
-    make_axis_legend(ax_vaccine, {'effective delivered': {'linestyle': 'solid'},
-                                  'effective available': {'linestyle': 'dashed'}})
-    ax_vaccine.set_ylim(0, 100)
-    fig.align_ylabels(coef_axes + [ax_vaccine])
-
-    beta_axes = []
-    beta_measures = [
-        ('betas', 'beta_hat', 'Regression Beta (log)', ('beta final', 'beta hat')),
-        ('beta_wild', 'empirical_beta_wild', 'Non-Escape Beta (log)', ('input beta', 'empirical beta')),
-        ('beta_variant', 'empirical_beta_variant', 'Escape Beta (log)', ('input beta', 'empirical beta')),
-    ]
-    for i, (measure1, measure2, label, legend_names) in enumerate(beta_measures):
-        ax_measure = fig.add_subplot(gs_beta[i])
-        plotter.make_time_plot(
-            ax_measure,
-            measure1,
-            label=label,
-            transform=lambda x: np.log(x),
-        )
-        plotter.make_time_plot(
-            ax_measure,
-            measure2,
-            linestyle='dashed',
-            transform=lambda x: np.log(x),
-        )
-        ax_measure.set_ylim(-3, 1)
-        make_axis_legend(
-            ax_measure,
-            {name: {'linestyle': style} for name, style in zip(legend_names, ['solid', 'dashed'])}
-        )
-
-    ax_rho = fig.add_subplot(gs_beta[-1])
-    plotter.make_time_plot(
-        ax_rho,
-        'non_escape_variant_prevalence',
-        label='Non-Escape Variant Prevalence',
-    )
-    ax_rho.set_ylim(0, 1)
-    fig.align_ylabels(beta_axes + [ax_rho])
-
-    ax_resid = fig.add_subplot(gs_r[0])
-    plotter.make_time_plot(
-        ax_resid,
-        'log_beta_residuals',
-        label='Log Beta Residuals',
-    )
-    plotter.make_time_plot(
-        ax_resid,
-        'scaled_log_beta_residuals',
-        linestyle='dashed',
-    )
-    ax_rhist = fig.add_subplot(gs_r[1])
-    # plotter.make_log_beta_resid_hist(
-    #     ax_rhist,
-    # )
-
-    ax_reff = fig.add_subplot(gs_r[2])
-    plotter.make_time_plot(
-        ax_reff,
-        'r_effective',
-        label='R effective (empirical)',
-    )
-    ax_reff.set_ylim(-0.5, 3)
-
-    ax_rho_escape = fig.add_subplot(gs_r[-1])
-    plotter.make_time_plot(
-        ax_rho_escape,
-        'escape_variant_prevalence',
-        label='Escape Variant Prevalence',
-    )
-    plotter.make_time_plot(
-        ax_rho_escape,
-        'empirical_escape_variant_prevalence',
-        linestyle='dashed',
-    )
-    ax_rho_escape.set_ylim([0, 1])
-    make_axis_legend(ax_rho_escape, {'naive ramp': {'linestyle': 'solid'},
-                                     'empirical': {'linestyle': 'dashed'}})
-    fig.align_ylabels([ax_resid, ax_rhist, ax_reff, ax_rho_escape])
-=======
->>>>>>> 74b4acb7
 
     make_title_and_legend(fig, location, plot_versions)
     write_or_show(fig, plot_file)
