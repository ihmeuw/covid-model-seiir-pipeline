--- conflicted
+++ resolved
@@ -274,60 +274,9 @@
     #################
 
     def load_raw_mobility(self, scenario: str) -> pd.DataFrame:
-<<<<<<< HEAD
-        if scenario == 'mandates':
-            data = io.load(self.npi_regression_data_root.response_data()).reset_index()
-            col_mandates = [
-                'bar_close',
-                'borders_close_all',
-                'curfew_business',
-                'dining_close',
-                'gym_pool_leisure_close',
-                'higher_edu',
-                'non_essential_retail_close',
-                'non_essential_workplace_close',
-            ]
-            col_gatherings = [
-                col for col in data.columns
-                if "gatherings" in col and "unVAC" not in col and "gatherings9998" not in col
-            ]
-            col_primary_secondary_edu = ["primary_edu", "secondary_edu"]
-            col_home = ["curfew_home", "stay_at_home"]
-            col_modeled_mandates = col_mandates + ["gatherings", "primary_secondary_edu",
-                                                   "home"]
-            # create intermediate mandates
-            data["gatherings"] = data[col_gatherings].mean(axis=1)
-            data["primary_secondary_edu"] = data[col_primary_secondary_edu].mean(axis=1)
-            data["home"] = data[col_home].mean(axis=1)
-
-            # create combined mandates
-            data["mobility_forecast"] = data[col_modeled_mandates].mean(axis=1)
-            data['observed'] = 0
-            data = data.loc[:, ['location_id', 'date', 'observed', 'mobility_forecast']]
-
-            # hold last day constant through 2023
-            def project_mandates(loc_data: pd.DataFrame) -> pd.DataFrame:
-                loc_data = loc_data.reset_index('location_id', drop=True)
-                return loc_data.append(
-                    loc_data.iloc[[-1]].reindex(
-                        pd.Index(pd.date_range(loc_data.index[-1], '2023-12-31'), name='date')
-                    ).ffill()[1:]
-                )
-            data = (data
-                    .set_index(['location_id', 'date'])
-                    .sort_index()
-                    .groupby('location_id').apply(project_mandates)
-                    .reset_index())
-
-        else:
-            data = io.load(self.mobility_root.mobility_data(measure=f'mobility_{scenario}')).reset_index()
-            data['observed'] = (1 - data['type']).astype(int)
-            data['location_id'] = data['location_id'].astype(int)
-=======
         data = io.load(self.mobility_root.mobility_data(measure=f'mobility_{scenario}')).reset_index()
         data['observed'] = (1 - data['type']).astype(int)
         data['location_id'] = data['location_id'].astype(int)
->>>>>>> 7faa3334
 
         output_columns = ['location_id', 'date', 'observed', f'mobility_{scenario}']
         data = (data.rename(columns={'mobility_forecast': f'mobility_{scenario}'})
