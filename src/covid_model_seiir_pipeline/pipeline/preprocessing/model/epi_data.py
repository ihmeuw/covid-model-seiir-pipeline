from typing import Dict, Tuple

import pandas as pd
import numpy as np

from covid_model_seiir_pipeline.lib import (
    cli_tools,
)
from covid_model_seiir_pipeline.pipeline.preprocessing.data import (
    PreprocessingDataInterface,
)
from covid_model_seiir_pipeline.pipeline.preprocessing.model import (
    helpers,
)

logger = cli_tools.task_performance_logger


def preprocess_epi_data(data_interface: PreprocessingDataInterface) -> None:
    logger.info('Loading epi data.', context='read')
    mr_hierarchy = data_interface.load_hierarchy('mr').reset_index()
    pred_hierarchy = data_interface.load_hierarchy('pred').reset_index()

    age_pattern_data = data_interface.load_age_pattern_data()
    total_covid_scalars = data_interface.load_raw_total_covid_scalars()
    epi_data = data_interface.load_epi_measures()

    logger.info('Processing epi data.', context='transform')
    age_pattern_data = _process_age_pattern_data(age_pattern_data, pred_hierarchy)
    total_covid_scalars = _process_scalars(total_covid_scalars, pred_hierarchy)
    epi_data = pd.concat([_process_epi_data(data, measure, mr_hierarchy)
                          for measure, data in epi_data.items()], axis=1)
    epi_data = terminal_date_alignment(epi_data)

    logger.info('Writing epi data.', context='write')
    data_interface.save_age_patterns(age_pattern_data)
    data_interface.save_total_covid_scalars(total_covid_scalars)
    data_interface.save_reported_epi_data(epi_data)


def _process_age_pattern_data(data: pd.DataFrame, hierarchy: pd.DataFrame):
    # Broadcast over location id.
    data['key'] = 1
    hierarchy = hierarchy.reset_index()
    hierarchy['key'] = 1

    data = (hierarchy
            .loc[:, ['location_id', 'key']]
            .merge(data)
            .set_index(['location_id', 'age_group_years_start', 'age_group_years_end'])
            .sort_index()
            .drop(columns='key'))
    return data


def _process_scalars(data: pd.DataFrame, hierarchy: pd.DataFrame):
    missing_locations = list(set(hierarchy.location_id).difference(data.index))
    if missing_locations:
        logger.warning(f"Missing scalars for the following locations: {missing_locations}.  Filling with nan.")
    data = data.reindex(hierarchy.location_id)
    dates = pd.date_range(pd.Timestamp('2019-11-01'), pd.Timestamp('2024-01-01'))
    full_idx = pd.MultiIndex.from_product((hierarchy.location_id, dates), names=('location_id', 'date'))
    data = data.reindex(full_idx, level='location_id')
    return data


def _process_epi_data(data: pd.Series, measure: str,
                      mr_hierarchy: pd.DataFrame) -> pd.DataFrame:
    data = (data
            .reset_index()
            .groupby('location_id', as_index=False)
            .apply(lambda x: helpers.fill_dates(x, [f'cumulative_{measure}']))
            .reset_index(drop=True))
    data, manipulation_metadata = evil_doings(data, mr_hierarchy, measure)
    data = data.set_index(['location_id', 'date']).sort_index()

    return data


def terminal_date_alignment(data: pd.DataFrame, cutoff: int = 3):
    measures = ['cumulative_cases', 'cumulative_hospitalizations']
    _data = data.loc[:, measures]
    _data = _data.loc[_data.notnull().any(axis=1)]
    terminal_dates = (_data
                      .reset_index()
                      .groupby('location_id')['date'].max()
                      .rename('terminal_date'))
    del _data
    tail_missingness = pd.concat([
        (terminal_dates - data.loc[:, measure].dropna().reset_index().groupby('location_id')['date'].max()).dt.days
        for measure in measures
    ], axis=1)
    tail_missingness = tail_missingness.replace(0, np.nan).min(axis=1).rename('tail_missingness')
    longer_window_locs = [90, 4643, 4657, 4669, 60371]
    trim_idx = tail_missingness <= cutoff
    trim_idx.loc[longer_window_locs] = True
    tail_missingness = tail_missingness.loc[trim_idx]
    terminal_dates = pd.concat([terminal_dates, tail_missingness], axis=1)
    terminal_dates['tail_missingness'] = terminal_dates['tail_missingness'].fillna(0).astype(int)

    accounting = terminal_dates.loc[terminal_dates['tail_missingness'] > 0]
    n_loc_days = accounting['tail_missingness'].sum()
    locs = [str(loc) for loc in accounting.index]
    n_locs = len(locs)
    logger.warning(f'Dropping {n_loc_days} days of data across {n_locs} locations to align terminal '
                   f'dates for case and admissions data when difference is {cutoff} days or less. '
                   f"Affected locations:\n{accounting['tail_missingness'].sort_values(ascending=False)}")

    terminal_dates = terminal_dates.apply(
        lambda x: x['terminal_date'] - pd.Timedelta(days=x['tail_missingness']),
        axis=1
    ).rename('terminal_date')
    data = data.join(terminal_dates, how='left')
    if data['terminal_date'].isnull().any():
        raise ValueError('Mismatch in terminal date aligment.')

    data = data.reset_index('date')
    data = data.loc[data['date'] <= data['terminal_date']]
    del data['terminal_date']
    data = data.set_index('date', append=True)

    return data


def evil_doings(data: pd.DataFrame, hierarchy: pd.DataFrame, input_measure: str) -> Tuple[pd.DataFrame, Dict]:
    manipulation_metadata = {}
<<<<<<< HEAD
    
=======

>>>>>>> bbada448
    if input_measure in ['cases', 'hospitalizations', 'deaths']:
        drop_all = {
            176: 'comoros',
            172: 'equatorial guinea',
            183: 'mauritius',
            349: 'greenland',
            23: 'kiribati',
        }
        is_in_droplist = data['location_id'].isin(drop_all)
        data = data.loc[~is_in_droplist].reset_index(drop=True)
        for location in drop_all.values():
            manipulation_metadata[location] = 'dropped all data'
<<<<<<< HEAD
    
=======

>>>>>>> bbada448
    if input_measure == 'cases':
        pass

    elif input_measure == 'hospitalizations':
        ## hosp/IHR == admissions too low
        is_argentina = data['location_id'] == 97
        data = data.loc[~is_argentina].reset_index(drop=True)
        manipulation_metadata['argentina'] = 'dropped all hospitalizations'

        ## late, not cumulative on first day
        is_ndl = data['location_id'] == 89
        data = data.loc[~is_ndl].reset_index(drop=True)
        manipulation_metadata['netherlands'] = 'dropped all hospitalizations'

        ## is just march-june 2020
        is_vietnam = data['location_id'] == 20
        data = data.loc[~is_vietnam].reset_index(drop=True)
        manipulation_metadata['vietnam'] = 'dropped all hospitalizations'

        ## is just march-june 2020
        is_murcia = data['location_id'] == 60366
        data = data.loc[~is_murcia].reset_index(drop=True)
        manipulation_metadata['murcia'] = 'dropped all hospitalizations'
        
        ## is just july 2020-april 2021
        is_la_rioja = data['location_id'] == 60376
        data = data.loc[~is_la_rioja].reset_index(drop=True)
        manipulation_metadata['la_rioja'] = 'dropped all hospitalizations'

        ## partial time series
        pakistan_location_ids = hierarchy.loc[hierarchy['path_to_top_parent'].apply(lambda x: '165' in x.split(',')),
                                              'location_id'].to_list()
        is_pakistan = data['location_id'].isin(pakistan_location_ids)
        data = data.loc[~is_pakistan].reset_index(drop=True)
        manipulation_metadata['pakistan'] = 'dropped all hospitalizations'

        ## ECDC is garbage
        ecdc_location_ids = [77, 82, 83, 59, 60, 88, 91, 52, 55]
        is_ecdc = data['location_id'].isin(ecdc_location_ids)
        data = data.loc[~is_ecdc].reset_index(drop=True)
        manipulation_metadata['ecdc_countries'] = 'dropped all hospitalizations'

        ## CLOSE, but seems a little low... check w/ new data
        is_goa = data['location_id'] == 4850
        data = data.loc[~is_goa].reset_index(drop=True)
        manipulation_metadata['goa'] = 'dropped all hospitalizations'

        ## too late, starts March 2021
        is_haiti = data['location_id'] == 114
        data = data.loc[~is_haiti].reset_index(drop=True)
        manipulation_metadata['haiti'] = 'dropped all hospitalizations'

        ## late, starts Jan/Feb 2021 (and is a little low, should check w/ new data)
        is_jordan = data['location_id'] == 144
        data = data.loc[~is_jordan].reset_index(drop=True)
        manipulation_metadata['jordan'] = 'dropped all hospitalizations'

        ## too low then too high? odd series
        is_andorra = data['location_id'] == 74
        data = data.loc[~is_andorra].reset_index(drop=True)
        manipulation_metadata['andorra'] = 'dropped all hospitalizations'
        
        ## late, starts in Feb 2021 (also probably too low)
        is_guinea_bissau = data['location_id'] == 209
        data = data.loc[~is_guinea_bissau].reset_index(drop=True)
        manipulation_metadata['guinea_bissau'] = 'dropped all hospitalizations'
        
        ## late, starts in June 2021 (also too low)
        is_zimbabwe = data['location_id'] == 198
        data = data.loc[~is_zimbabwe].reset_index(drop=True)
        manipulation_metadata['zimbabwe'] = 'dropped all hospitalizations'
        
        ## too low
        is_malawi = data['location_id'] == 182
        data = data.loc[~is_malawi].reset_index(drop=True)
        manipulation_metadata['malawi'] = 'dropped all hospitalizations'

    elif input_measure == 'deaths':
        pass

    else:
        raise ValueError(f'Input measure {input_measure} does not have a protocol for exclusions.')

    return data, manipulation_metadata<|MERGE_RESOLUTION|>--- conflicted
+++ resolved
@@ -124,11 +124,7 @@
 
 def evil_doings(data: pd.DataFrame, hierarchy: pd.DataFrame, input_measure: str) -> Tuple[pd.DataFrame, Dict]:
     manipulation_metadata = {}
-<<<<<<< HEAD
-    
-=======
-
->>>>>>> bbada448
+
     if input_measure in ['cases', 'hospitalizations', 'deaths']:
         drop_all = {
             176: 'comoros',
@@ -141,15 +137,20 @@
         data = data.loc[~is_in_droplist].reset_index(drop=True)
         for location in drop_all.values():
             manipulation_metadata[location] = 'dropped all data'
-<<<<<<< HEAD
-    
-=======
-
->>>>>>> bbada448
+
     if input_measure == 'cases':
         pass
 
     elif input_measure == 'hospitalizations':
+        ## ## ## ## ## ## ## ## ## ## ## ## ## ##
+        ## N Ireland - compositional bias problem; lose last few days of hosp
+        is_n_ireland = data['location_id'] == 433
+        n_ireland_last_day = data.loc[is_n_ireland, 'date'].max()
+        is_n_ireland_sub5 = data['date'] <= n_ireland_last_day - pd.Timedelta(days=5)
+        data = data.loc[~is_n_ireland | is_n_ireland_sub5].reset_index(drop=True)
+        manipulation_metadata['n_ireland'] = 'dropped all hospitalizations'
+        ## ## ## ## ## ## ## ## ## ## ## ## ## ##
+
         ## hosp/IHR == admissions too low
         is_argentina = data['location_id'] == 97
         data = data.loc[~is_argentina].reset_index(drop=True)
@@ -224,7 +225,12 @@
         manipulation_metadata['malawi'] = 'dropped all hospitalizations'
 
     elif input_measure == 'deaths':
-        pass
+        ## Virginia deaths spike
+        is_virginia = data['location_id'] == 569
+        is_feb = data['date'] >= pd.Timestamp('2022-02-01')
+        data = data.loc[~(is_virginia & is_feb)].reset_index(drop=True)
+        manipulation_metadata['virginia'] = 'dropped deaths Feb onward (TEMPORARY)'
+        # pass
 
     else:
         raise ValueError(f'Input measure {input_measure} does not have a protocol for exclusions.')
