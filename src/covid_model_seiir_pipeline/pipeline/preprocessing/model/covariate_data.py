--- conflicted
+++ resolved
@@ -232,11 +232,11 @@
             f' sublineages based on case inflection point.',
             context='replace'
         )
-<<<<<<< HEAD
+
         # squeezing other variants around variant being shifted for omicron and BA.5 only,
         # doing those after (also those have default invasion dates)
         for variant in VARIANT_NAMES:
-            if variant not in ['none', 'ancestral', 'omicron', 'ba5', 'other', 'omega']:
+            if variant not in ['none', 'ancestral', 'omicron', 'ba5', 'omega']:
                 data = _shift_invasion_dates(
                     variant=variant,
                     data=data,
@@ -248,16 +248,6 @@
             data=data,
             default_invasion_date=spec.data.default_omicron_invasion_date,
         )
-=======
-        # squeezing other variants around variant being shifted, so sequence matters here
-        # leave off none, ancestral, ba5, and omega
-        for variant in VARIANT_NAMES[2:-2]:
-            data = _shift_invasion_dates(
-                variant=variant,
-                data=data,
-                default_invasion_date=spec.data.default_omicron_invasion_date,
-            )
->>>>>>> c796e8e9
 
         # using omicron plus a standard shift to start with BA.5 since we change them anyway
         data['ba5'] = data['omicron'].groupby('location_id').shift(180)
@@ -288,12 +278,6 @@
     data: pd.DataFrame,
     default_invasion_date: str
 ) -> pd.DataFrame:
-<<<<<<< HEAD
-=======
-    default_invasion_date = pd.Timestamp(default_invasion_date)
-    if pd.isnull(default_invasion_date):
-        raise ValueError('Invalid default invasion date')
->>>>>>> c796e8e9
     invasion_dates = (data
                       .loc[data[variant] > 0.01]
                       .reset_index('date')
@@ -315,14 +299,10 @@
     updates = []
     for location_id, shift in shifts.items():
         old_invasion = data.loc[location_id, variant]
-<<<<<<< HEAD
         if pd.isnull(shift):
             new_invasion = old_invasion * 0
         else:
             new_invasion = old_invasion.shift(int(shift)).ffill().bfill()
-=======
-        new_invasion = old_invasion.shift(shift).ffill().bfill()
->>>>>>> c796e8e9
         new_data = data.loc[location_id].drop(columns=variant)
         if variant in ['omicron', 'ba5']:
             new_data = new_data.div(new_data.sum(axis=1), axis=0).fillna(0).multiply(1 - new_invasion, axis=0)
@@ -350,13 +330,10 @@
     except FileNotFoundError:
         return {}
 
-<<<<<<< HEAD
     default_invasion_date = pd.Timestamp(default_invasion_date)
     if pd.isnull(default_invasion_date):
         raise ValueError('Invalid default invasion date')
 
-=======
->>>>>>> c796e8e9
     hardcode_data['case_inflection_date'] = (
         pd.to_datetime(hardcode_data['case_inflection_date'])
         .fillna(default_invasion_date)
@@ -379,26 +356,18 @@
 
     variant_adjustments = pd.to_datetime(pd.Series(manual_adjustments[variant]))
     variant_adjustments.index.name = 'location_id'
-<<<<<<< HEAD
 
     missing_locations_idx = variant_adjustments.index.difference(invasion_dates.index)
     logger.warning(f'Dates specified for locations without {variant} invasions: ' +
                    ', '.join(missing_locations_idx.astype(str).to_list()))
     variant_adjustments = variant_adjustments.drop(missing_locations_idx)
 
-=======
->>>>>>> c796e8e9
     shifts = variant_adjustments - invasion_dates.loc[variant_adjustments.index]
     shifts = shifts[shifts != pd.Timedelta(days=0)].dt.days.to_dict()
 
     return shifts
 
 
-<<<<<<< HEAD
-=======
-
-
->>>>>>> c796e8e9
 def _process_variants_of_concern(data: pd.DataFrame) -> pd.DataFrame:
     variant_map = {
         'alpha': ['B117'],
