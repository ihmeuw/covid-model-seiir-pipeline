import itertools
from typing import Dict, List

import numba
import numpy as np
import pandas as pd
import tqdm

from covid_model_seiir_pipeline.lib import (
    cli_tools,
    parallel,
)

logger = cli_tools.task_performance_logger


def make_uptake_square(uptake: pd.DataFrame) -> pd.DataFrame:
    courses = uptake.vaccine_course.unique()
    location_ids = uptake.location_id.unique()
    risk_groups = uptake.risk_group.unique()
    date = pd.date_range(uptake.date.min(), uptake.date.max())
    idx_names = ['vaccine_course', 'location_id', 'risk_group', 'date']
    idx = pd.MultiIndex.from_product([courses, location_ids, risk_groups, date], names=idx_names)
    uptake = uptake.set_index(idx_names).sort_index()
    duplicates = uptake.index.duplicated()
    if np.any(duplicates):
        logger.warning('Duplicates found in uptake dataset')
        uptake = uptake.loc[~duplicates]
    uptake = uptake.reindex(idx).fillna(0.)
    return uptake


<<<<<<< HEAD
=======
def map_variants(efficacy: pd.DataFrame) -> pd.DataFrame:
    efficacy_map = {
        'alpha': 'ancestral',
        'beta': 'delta',
        'gamma': 'delta',
        'delta': 'delta',
        'other': 'delta',
        'omicron': 'omicron',
        'ba5': 'omicron',
        'omega': 'omicron',
    }
    for target_variant, similar_variant in efficacy_map.items():
        efficacy[target_variant] = efficacy[similar_variant]
    return efficacy


def rescale_to_proportion(waning: pd.DataFrame) -> pd.DataFrame:
    max_efficacy = (waning
                    .groupby(['endpoint', 'brand'])
                    .max()
                    .reindex(waning.index))
    waning = (waning / max_efficacy).fillna(0.)
    return waning


def get_infection_endpoint_brand_specific_waning(waning: pd.DataFrame,
                                                 all_brands: List[str]) -> pd.DataFrame:
    waning_map = {
        'BNT-162': waning.loc[('infection', 'pfi')],
        'Moderna': waning.loc[('infection', 'mod')],
        'AZD1222': waning.loc[('infection', 'ast')],
        'Janssen': waning.loc[('infection', 'jan')],
    }
    default_waning = pd.concat(waning_map.values(), axis=1).mean(axis=1).rename('value')
    brand_specific_waning = _get_brand_specific_waning(waning_map, default_waning, all_brands)
    brand_specific_waning['endpoint'] = 'infection'
    brand_specific_waning = (brand_specific_waning
                             .reset_index()
                             .set_index(['endpoint', 'brand', 'days'])
                             .sort_index())
    return brand_specific_waning


def get_severe_endpoint_brand_specific_waning(waning: pd.DataFrame,
                                              all_brands: List[str]) -> pd.DataFrame:
    waning_map = {
        'BNT-162': waning.loc[('severe_disease', 'pfi')],
        'Moderna': waning.loc[('severe_disease', 'mod')],
        'AZD1222': waning.loc[('severe_disease', 'ast')],
        'Janssen': waning.loc[('severe_disease', 'jan')],
    }
    default_waning = pd.concat(waning_map.values(), axis=1).mean(axis=1).rename('value')
    brand_specific_waning = _get_brand_specific_waning(waning_map, default_waning, all_brands)
    brand_specific_waning['endpoint'] = 'severe_disease'
    brand_specific_waning = (brand_specific_waning
                             .reset_index()
                             .set_index(['endpoint', 'brand', 'days'])
                             .sort_index())
    return brand_specific_waning

>>>>>>> 569693ef

def _get_brand_specific_waning(waning_map: Dict[str, pd.Series],
                               default_waning: pd.Series,
                               all_brands: List[str]):
    out = []
    for brand in all_brands:
        brand_waning = waning_map.get(brand, default_waning)
        brand_waning = _coerce_week_index_to_day_index(brand_waning).to_frame()
        brand_waning['brand'] = brand
        out.append(brand_waning)
    waning = pd.concat(out).reset_index().set_index(['brand', 'days']).sort_index()
    return waning


def _coerce_week_index_to_day_index(data: pd.Series) -> pd.Series:
    t_wks = 7 * data.index
    t_days = np.arange(0, t_wks.max())
    data = pd.Series(
        np.interp(t_days, t_wks, data),
        index=pd.Index(t_days, name='days'),
        name='value'
    )
    data = data.reindex(np.arange(0, 1500)).ffill()
    return data


def build_eta_calc_arguments(vaccine_uptake: pd.DataFrame,
                             waning_efficacy: pd.DataFrame,
                             progress_bar: bool) -> List:
    location_ids = vaccine_uptake.reset_index().location_id.unique()
    courses = vaccine_uptake.reset_index().vaccine_course.unique()
    risk_groups = vaccine_uptake.reset_index().risk_group.unique()
    groups = itertools.product(location_ids, courses, risk_groups)
    eta_args = []
    waning_efficacy = waning_efficacy.stack().reset_index().rename(columns={'level_4': 'variant', 0: 'value'})
    waning_efficacy = waning_efficacy.set_index(['endpoint', 'vaccine_course', 'variant', 'days', 'brand']).unstack()
    waning_efficacy.columns.name = None
    
    infection_efficacy = waning_efficacy.loc['infection']
    case_efficacy = waning_efficacy.loc['case']
    admission_efficacy = waning_efficacy.loc['admission']
    death_efficacy = waning_efficacy.loc['death']

    for location_id, vaccine_course, risk_group in tqdm.tqdm(list(groups), disable=not progress_bar):
        try:
            group_uptake = vaccine_uptake.loc[(vaccine_course, location_id, risk_group)]
        except KeyError:
            logger.warning(f'Missing uptake for location: {location_id}, vaccine course: {vaccine_course}, risk group: {risk_group}')
            continue
        group_infection_efficacy = infection_efficacy.loc[vaccine_course]
        group_case_efficacy = case_efficacy.loc[vaccine_course]
        group_admission_efficacy = admission_efficacy.loc[vaccine_course]
        group_death_efficacy = death_efficacy.loc[vaccine_course]

        eta_args.append([
            'infection',
            location_id,
            vaccine_course,
            risk_group,
            group_uptake,
            group_infection_efficacy,
            pd.DataFrame(0., columns=group_infection_efficacy.columns, index=group_infection_efficacy.index),
        ])
        eta_args.append([
            'case',
            location_id,
            vaccine_course,
            risk_group,
            group_uptake,
            group_case_efficacy,
            group_infection_efficacy,
        ])
        eta_args.append([
            'admission',
            location_id,
            vaccine_course,
            risk_group,
            group_uptake,
            group_admission_efficacy,
            group_infection_efficacy,
        ])
        eta_args.append([
            'death',
            location_id,
            vaccine_course,
            risk_group,
            group_uptake,
            group_death_efficacy,
            group_infection_efficacy,
        ])

    return eta_args


def build_vaccine_risk_reduction(eta_args: List,
                                 num_cores: int,
                                 progress_bar: bool):
    etas = parallel.run_parallel(
        compute_eta,
        arg_list=eta_args,
        num_cores=num_cores,
        progress_bar=progress_bar,
    )
    etas = (pd.concat(etas)
            .reorder_levels(
        ['vaccine_course', 'endpoint', 'risk_group', 'location_id', 'date'])
            .sort_index())
    if etas.values.min() < 0.:
        raise ValueError('etas less than 0.')
    if etas.values.max() > 1.:
        raise ValueError('etas over 1.')
    etas_unvax = etas.loc[1].copy()
    etas_unvax.loc[:, :] = 0.
    etas_unvax['vaccine_course'] = 0
    etas_unvax = (etas_unvax
                  .set_index('vaccine_course', append=True)
                  .reorder_levels(
        ['vaccine_course', 'endpoint', 'risk_group', 'location_id', 'date']))
    etas = (pd.concat([etas, etas_unvax])
            .reorder_levels(
        ['endpoint', 'location_id', 'date', 'vaccine_course', 'risk_group']))
    courses = etas.reset_index().vaccine_course.unique().tolist()
    risk_groups = etas.reset_index().risk_group.unique().tolist()
    etas = etas.unstack().unstack()
    etas.columns = [f'course_{vaccine_course}_{variant}_{risk_group}'
                    for variant, risk_group, vaccine_course in etas.columns]
    extras_cols = [f'course_{c}_none_{g}' for c, g in
                   itertools.product(courses, risk_groups)]
    etas.loc[:, extras_cols] = 0.

    risk_reductions = etas.reorder_levels(['location_id', 'date', 'endpoint']).sort_index().unstack()
    risk_reductions.columns = [f'{c[:-3]}_{e}_{c[-2:]}' for c, e in risk_reductions.columns]
    return risk_reductions


def compute_eta(args: List) -> pd.DataFrame:
    endpoint, location_id, vaccine_course, risk_group, uptake, efficacy_target, efficacy_base = args
    variants = efficacy_target.reset_index().variant.unique()
    dates = uptake.index
    u = uptake.values
    eta = np.zeros((len(dates), len(variants)))
    for j, variant in enumerate(variants):
        e_t = efficacy_target.loc[variant].values[:len(u)]
        e_b = efficacy_base.loc[variant].values[:len(u)]
        _compute_variant_eta(u, e_t, e_b, j, eta)

    eta = pd.DataFrame(eta, columns=variants, index=dates)
    eta['endpoint'] = endpoint
    eta['location_id'] = location_id
    eta['vaccine_course'] = vaccine_course
    eta['risk_group'] = risk_group

    eta = eta.reset_index().set_index(['endpoint', 'location_id', 'date', 'vaccine_course', 'risk_group'])
    eta = eta.bfill().fillna(0.)
    return eta


@numba.njit
def _compute_variant_eta(u, e_t, e_b, j, eta):
    for t in range(1, u.shape[0] + 1):
        total = u[:t].sum()
        if total:
            eta[t - 1, j] = (u[:t][::-1] * (1 - (1 - e_t[:t]) / (1 - e_b[:t]))).sum() / total
        else:
            eta[t - 1, j] = 0.
    return eta<|MERGE_RESOLUTION|>--- conflicted
+++ resolved
@@ -29,70 +29,6 @@
     uptake = uptake.reindex(idx).fillna(0.)
     return uptake
 
-
-<<<<<<< HEAD
-=======
-def map_variants(efficacy: pd.DataFrame) -> pd.DataFrame:
-    efficacy_map = {
-        'alpha': 'ancestral',
-        'beta': 'delta',
-        'gamma': 'delta',
-        'delta': 'delta',
-        'other': 'delta',
-        'omicron': 'omicron',
-        'ba5': 'omicron',
-        'omega': 'omicron',
-    }
-    for target_variant, similar_variant in efficacy_map.items():
-        efficacy[target_variant] = efficacy[similar_variant]
-    return efficacy
-
-
-def rescale_to_proportion(waning: pd.DataFrame) -> pd.DataFrame:
-    max_efficacy = (waning
-                    .groupby(['endpoint', 'brand'])
-                    .max()
-                    .reindex(waning.index))
-    waning = (waning / max_efficacy).fillna(0.)
-    return waning
-
-
-def get_infection_endpoint_brand_specific_waning(waning: pd.DataFrame,
-                                                 all_brands: List[str]) -> pd.DataFrame:
-    waning_map = {
-        'BNT-162': waning.loc[('infection', 'pfi')],
-        'Moderna': waning.loc[('infection', 'mod')],
-        'AZD1222': waning.loc[('infection', 'ast')],
-        'Janssen': waning.loc[('infection', 'jan')],
-    }
-    default_waning = pd.concat(waning_map.values(), axis=1).mean(axis=1).rename('value')
-    brand_specific_waning = _get_brand_specific_waning(waning_map, default_waning, all_brands)
-    brand_specific_waning['endpoint'] = 'infection'
-    brand_specific_waning = (brand_specific_waning
-                             .reset_index()
-                             .set_index(['endpoint', 'brand', 'days'])
-                             .sort_index())
-    return brand_specific_waning
-
-
-def get_severe_endpoint_brand_specific_waning(waning: pd.DataFrame,
-                                              all_brands: List[str]) -> pd.DataFrame:
-    waning_map = {
-        'BNT-162': waning.loc[('severe_disease', 'pfi')],
-        'Moderna': waning.loc[('severe_disease', 'mod')],
-        'AZD1222': waning.loc[('severe_disease', 'ast')],
-        'Janssen': waning.loc[('severe_disease', 'jan')],
-    }
-    default_waning = pd.concat(waning_map.values(), axis=1).mean(axis=1).rename('value')
-    brand_specific_waning = _get_brand_specific_waning(waning_map, default_waning, all_brands)
-    brand_specific_waning['endpoint'] = 'severe_disease'
-    brand_specific_waning = (brand_specific_waning
-                             .reset_index()
-                             .set_index(['endpoint', 'brand', 'days'])
-                             .sort_index())
-    return brand_specific_waning
-
->>>>>>> 569693ef
 
 def _get_brand_specific_waning(waning_map: Dict[str, pd.Series],
                                default_waning: pd.Series,
