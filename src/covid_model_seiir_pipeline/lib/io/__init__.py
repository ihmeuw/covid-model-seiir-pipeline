--- conflicted
+++ resolved
@@ -3,12 +3,6 @@
     MetadataKey,
 )
 from covid_model_seiir_pipeline.lib.io.data_roots import (
-<<<<<<< HEAD
-    InfectionRoot,
-    VariantRoot,
-    CounterfactualInputRoot,
-    CounterfactualOutputRoot,
-=======
     ModelInputsRoot,
     AgeSpecificRatesRoot,
     MortalityScalarsRoot,
@@ -22,7 +16,6 @@
     VaccineCoverageRoot,
     VaccineEfficacyRoot,
 
->>>>>>> dc537c76
     CovariatePriorsRoot,
 
     PreprocessingRoot,
