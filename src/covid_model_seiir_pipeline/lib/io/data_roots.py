"""Concrete representations of on disk data sources."""
import itertools
from pathlib import Path
from typing import List, Union

from covid_model_seiir_pipeline.lib.io.keys import (
    DatasetType,
    MetadataType,
    LEAF_TEMPLATES,
    PREFIX_TEMPLATES,
)
from covid_model_seiir_pipeline.lib.io.marshall import (
    DATA_STRATEGIES,
    METADATA_STRATEGIES,
)


class DataRoot:
    """Representation of a version of data from a particular source or sink.

    This class provide convenience methods for the I/O tooling to inspect
    the structure of a data source or sink as defined by its subclasses.

    Subclasses are responsible for declaring their structure by assigning
    :class:`DatasetType` and :class:`MetadataType` class variables. Instances
    of subclasses then serve as factories for generating keys pointing
    to particular data sets which can be used to transfer data and metadata
    to and from disk.

    Parameters
    ----------
    root
        An existing directory on disk where data will be read from or written
        to.
    data_format
        The on disk format for data sets in the data root.
    metadata_format
        The on disk format for metadata in the data root.

    """

    def __init__(self, root: Union[str, Path], data_format: str = 'csv', metadata_format: str = 'yaml'):
        self._root = Path(root)
        if data_format not in DATA_STRATEGIES:
            raise ValueError(f'Invalid data format {data_format} for {type(self).__name__}. '
                             f'Valid data formats are {list(DATA_STRATEGIES)}.')
        self._data_format = data_format
        if metadata_format not in METADATA_STRATEGIES:
            raise ValueError(f'Invalid metadata format {metadata_format} for {type(self).__name__}. '
                             f'Valid data formats are {list(METADATA_STRATEGIES)}.')
        self._metadata_format = metadata_format

    @property
    def dataset_types(self) -> List[str]:
        """A list of all named dataset types in the data root."""
        return [dataset_name for dataset_name, attr in type(self).__dict__.items()
                if isinstance(attr, DatasetType)]

    @property
    def metadata_types(self) -> List[str]:
        """A list of all named metadata types in the data root."""
        return [metadata_name for metadata_name, attr in type(self).__dict__.items()
                if isinstance(attr, MetadataType)]

    def terminal_paths(self, **prefix_args: List[str]) -> List[Path]:
        """Resolves and returns all terminal directory and container paths.

        Parameters
        ----------
        prefix_args
            Lists of concrete prefix fill values provided as keyword arguments
            where the keyword is a format value in a prefix template.

        Returns
        -------
            A list of terminal paths without extensions to be interpreted
            by an I/O strategy.

        """
        paths = []
        dataset_types = [dataset_type for dataset_type in type(self).__dict__.values()
                         if isinstance(dataset_type, DatasetType)]
        for dataset_type in dataset_types:
            if dataset_type.prefix_template is not None:
                for arg_set in itertools.product(*prefix_args.values()):
                    prefix_template_kwargs = dict(zip(prefix_args.keys(), arg_set))
                    prefix = dataset_type.prefix_template.format(**prefix_template_kwargs)
                    if dataset_type.leaf_template is not None:
                        path = self._root / prefix / dataset_type.name
                    else:
                        path = self._root / prefix
                    paths.append(path)
            else:
                if dataset_type.leaf_template is not None:
                    path = self._root / dataset_type.name
                else:
                    path = self._root
                paths.append(path)
        paths = list(set(paths))  # Drop duplicates
        return paths


###############
# Input Roots #
###############

class ModelInputsRoot(DataRoot):
    metadata = MetadataType('metadata')

    population = DatasetType('output_measures/population/all_populations')
    hospital_census = DatasetType('output_measures/hospitalizations/population')
    hospital_capacity = DatasetType('hospital_capacity')
    icu_census = DatasetType('output_measures/icu/population')
    serology = DatasetType('serology', LEAF_TEMPLATES.MEASURE_TEMPLATE)
    full_data = DatasetType('full_data_unscaled')
    full_data_extra_hospital = DatasetType('use_at_your_own_risk/full_data_extra_hospital')
    gbd_covariate = DatasetType('gbd_covariates', LEAF_TEMPLATES.MEASURE_TEMPLATE)


class AgeSpecificRatesRoot(DataRoot):
    metadata = MetadataType('metadata')

    rates_data = DatasetType(LEAF_TEMPLATES.MEASURE_TEMPLATE)


class MortalityScalarsRoot(DataRoot):
    metadata = MetadataType('metadata')

    total_covid_draw = DatasetType('total_covid_draw')
    total_covid_mean = DatasetType('total_covid_mean')


class MaskUseRoot(DataRoot):
    metadata = MetadataType('metadata')

    mask_use_data = DatasetType(LEAF_TEMPLATES.MEASURE_TEMPLATE)


class MobilityRoot(DataRoot):
    metadata = MetadataType('metadata')

    mobility_data = DatasetType(LEAF_TEMPLATES.MEASURE_TEMPLATE)


class PneumoniaRoot(DataRoot):
    metadata = MetadataType('metadata')

    pneumonia_data = DatasetType('pneumonia')


class PopulationDensityRoot(DataRoot):
    metadata = MetadataType('metadata')

    population_density_data = DatasetType('all_outputs_2020_full')


class TestingRoot(DataRoot):
    metadata = MetadataType('metadata')

    testing_data = DatasetType('forecast_raked_test_pc_simple')


class VariantPrevalenceRoot(DataRoot):
    metadata = MetadataType('metadata')

    prevalence = DatasetType(LEAF_TEMPLATES.VARIANT_SCENARIO)
    original_data = DatasetType('original_data', LEAF_TEMPLATES.MEASURE_TEMPLATE)


class VaccineCoverageRoot(DataRoot):
    metadata = MetadataType('metadata')

    brand_specific_coverage = DatasetType(LEAF_TEMPLATES.MEASURE_TEMPLATE)
    old_vaccine_coverage = DatasetType('slow_scenario_vaccine_coverage')
    series_hesitancy = DatasetType('time_series_vaccine_hesitancy')
    point_hesitancy = DatasetType('time_point_vaccine_hesitancy')


class VaccineEfficacyRoot(DataRoot):
    metadata = MetadataType('metadata')

    efficacy_table = DatasetType('vaccine_efficacy_table')
    waning_distribution = DatasetType(LEAF_TEMPLATES.MEASURE_TEMPLATE)


<<<<<<< HEAD
class CounterfactualInputRoot(DataRoot):
    """Data root representing counterfactual inputs."""
    metadata = MetadataType('metadata')

    beta = DatasetType('beta', LEAF_TEMPLATES.SCENARIO_TEMPLATE)
    vaccine_coverage = DatasetType('vaccine_coverage', LEAF_TEMPLATES.SCENARIO_TEMPLATE)
    variant_prevalence = DatasetType('variant_prevalence', LEAF_TEMPLATES.SCENARIO_TEMPLATE)


class CounterfactualOutputRoot(DataRoot):
    """Data root representing counterfactual outputs."""
    metadata = MetadataType('metadata')
    specification = MetadataType('counterfactual_specification')

    ode_params = DatasetType('ode_params', LEAF_TEMPLATES.DRAW_TEMPLATE, PREFIX_TEMPLATES.SCENARIO_TEMPLATE)
    component_draws = DatasetType('component_draws', LEAF_TEMPLATES.DRAW_TEMPLATE, PREFIX_TEMPLATES.SCENARIO_TEMPLATE)
    raw_outputs = DatasetType('raw_outputs', LEAF_TEMPLATES.DRAW_TEMPLATE, PREFIX_TEMPLATES.SCENARIO_TEMPLATE)


class CovariateRoot(DataRoot):
    """Data root representing prepped covariates."""
=======
class CovariatePriorsRoot(DataRoot):
>>>>>>> dc537c76
    metadata = MetadataType('metadata')

    priors = DatasetType('priors')


########################
# Pipeline Stage Roots #
########################

class PreprocessingRoot(DataRoot):
    metadata = MetadataType('metadata')
    specification = MetadataType('preprocessing_specification')

    hierarchy = DatasetType('hierarchy', LEAF_TEMPLATES.MEASURE_TEMPLATE)
    population = DatasetType('population', LEAF_TEMPLATES.MEASURE_TEMPLATE)
    reported_epi_data = DatasetType('reported_epi_data')
    age_patterns = DatasetType('age_patterns')
    total_covid_scalars = DatasetType('total_covid_scalars')
    seroprevalence = DatasetType('seroprevalence')
    seroprevalence_samples = DatasetType('seroprevalence_samples', LEAF_TEMPLATES.DRAW_TEMPLATE)
    sensitivity = DatasetType('sensitivity')
    sensitivity_samples = DatasetType('sensitivity_samples', LEAF_TEMPLATES.DRAW_TEMPLATE)
    testing_for_idr = DatasetType('testing')
    variant_prevalence = DatasetType('variant_prevalence', LEAF_TEMPLATES.VARIANT_SCENARIO)
    waning_parameters = DatasetType(LEAF_TEMPLATES.MEASURE_TEMPLATE)
    vaccine_summary = DatasetType('vaccine_summary')
    vaccine_uptake = DatasetType('vaccine_uptake', LEAF_TEMPLATES.COV_SCENARIO_TEMPLATE)
    vaccine_risk_reduction = DatasetType('vaccine_risk_reduction', LEAF_TEMPLATES.COV_SCENARIO_TEMPLATE)

    mask_use = DatasetType('mask_use', LEAF_TEMPLATES.COV_SCENARIO_TEMPLATE, PREFIX_TEMPLATES.COVARIATES)
    mobility = DatasetType('mobility', LEAF_TEMPLATES.COV_SCENARIO_TEMPLATE, PREFIX_TEMPLATES.COVARIATES)
    mobility_info = DatasetType('mobility', LEAF_TEMPLATES.COV_INFO_TEMPLATE, PREFIX_TEMPLATES.COVARIATES)
    pneumonia = DatasetType('pneumonia', LEAF_TEMPLATES.COV_SCENARIO_TEMPLATE, PREFIX_TEMPLATES.COVARIATES)
    proportion_over_2_5k = DatasetType('proportion_over_2_5k', LEAF_TEMPLATES.COV_SCENARIO_TEMPLATE, PREFIX_TEMPLATES.COVARIATES)
    testing = DatasetType('testing', LEAF_TEMPLATES.COV_SCENARIO_TEMPLATE, PREFIX_TEMPLATES.COVARIATES)

    # Getters provide dynamic keys to support experimentation with custom covariates.
    def __getattr__(self, item: str) -> DatasetType:
        setattr(type(self), item, DatasetType(item, LEAF_TEMPLATES.COV_SCENARIO_TEMPLATE, PREFIX_TEMPLATES.COVARIATES))
        return getattr(self, item)

    def __getitem__(self, item: str) -> DatasetType:
        return getattr(self, item)

    def __getstate__(self):
        return self.__dict__

    def __setstate__(self, state):
        self.__dict__ = state


class FitRoot(DataRoot):
    metadata = MetadataType('metadata')
    specification = MetadataType('fit_specification')
    covariate_options = MetadataType('covariate_options')
    draw_resampling = MetadataType('draw_resampling')

    fit_failures = DatasetType('fit_failures')
    fit_residuals = DatasetType('fit_residuals')

    beta = DatasetType('beta', LEAF_TEMPLATES.MEASURE_DRAW_TEMPLATE)
    input_epi_measures = DatasetType('input_epi_measures', LEAF_TEMPLATES.MEASURE_DRAW_TEMPLATE)
    posterior_epi_measures = DatasetType('posterior_epi_measures', LEAF_TEMPLATES.MEASURE_DRAW_TEMPLATE)
    rates = DatasetType('rates', LEAF_TEMPLATES.MEASURE_DRAW_TEMPLATE)
    rates_data = DatasetType('rates_data', LEAF_TEMPLATES.MEASURE_DRAW_TEMPLATE)
    compartments = DatasetType('compartments', LEAF_TEMPLATES.MEASURE_DRAW_TEMPLATE)
    ode_parameters = DatasetType('ode_parameters', LEAF_TEMPLATES.MEASURE_DRAW_TEMPLATE)
    phis = DatasetType('phis', LEAF_TEMPLATES.DRAW_TEMPLATE)
    seroprevalence = DatasetType('seroprevalence', LEAF_TEMPLATES.MEASURE_DRAW_TEMPLATE)
    chis = DatasetType('chis', LEAF_TEMPLATES.DRAW_TEMPLATE)
    summary = DatasetType('summary', LEAF_TEMPLATES.MEASURE_TEMPLATE)


class RegressionRoot(DataRoot):
    metadata = MetadataType('metadata')
    specification = MetadataType('regression_specification')
    locations = MetadataType('locations')

    hierarchy = DatasetType('hierarchy')

    beta = DatasetType('beta', LEAF_TEMPLATES.DRAW_TEMPLATE)
    coefficients = DatasetType('coefficients', LEAF_TEMPLATES.DRAW_TEMPLATE)
    hospitalizations = DatasetType('hospitalizations', LEAF_TEMPLATES.MEASURE_TEMPLATE)


class ForecastRoot(DataRoot):
    metadata = MetadataType('metadata')
    specification = MetadataType('forecast_specification')

    beta_scaling = DatasetType('beta_scaling', LEAF_TEMPLATES.DRAW_TEMPLATE, PREFIX_TEMPLATES.SCENARIO_TEMPLATE)
    beta_residual = DatasetType('beta_residual', LEAF_TEMPLATES.DRAW_TEMPLATE, PREFIX_TEMPLATES.SCENARIO_TEMPLATE)
    ode_params = DatasetType('ode_params', LEAF_TEMPLATES.DRAW_TEMPLATE, PREFIX_TEMPLATES.SCENARIO_TEMPLATE)
    component_draws = DatasetType('component_draws', LEAF_TEMPLATES.DRAW_TEMPLATE, PREFIX_TEMPLATES.SCENARIO_TEMPLATE)
    raw_covariates = DatasetType('raw_covariates', LEAF_TEMPLATES.DRAW_TEMPLATE, PREFIX_TEMPLATES.SCENARIO_TEMPLATE)
    raw_outputs = DatasetType('raw_outputs', LEAF_TEMPLATES.DRAW_TEMPLATE, PREFIX_TEMPLATES.SCENARIO_TEMPLATE)
    chis = DatasetType('chis', LEAF_TEMPLATES.DRAW_TEMPLATE, PREFIX_TEMPLATES.SCENARIO_TEMPLATE)


class PostprocessingRoot(DataRoot):
    metadata = MetadataType('metadata')
    specification = MetadataType('postprocessing_specification')
    resampling_map = MetadataType('resampling_map')

    output_draws = DatasetType('output_draws',
                               LEAF_TEMPLATES.MEASURE_TEMPLATE,
                               PREFIX_TEMPLATES.SCENARIO_TEMPLATE)
    output_summaries = DatasetType('output_summaries',
                                   LEAF_TEMPLATES.MEASURE_TEMPLATE,
                                   PREFIX_TEMPLATES.SCENARIO_TEMPLATE)
    output_miscellaneous = DatasetType('output_miscellaneous',
                                       LEAF_TEMPLATES.MEASURE_TEMPLATE,
                                       PREFIX_TEMPLATES.SCENARIO_TEMPLATE)


class DiagnosticsRoot(DataRoot):
    metadata = MetadataType('metadata')
    specification = MetadataType('diagnostics_specification')


#######################
# Side analysis roots #
#######################

class OOSHoldoutRoot(DataRoot):
    metadata = MetadataType('metadata')
    specification = MetadataType('oos_holdout_specification')

    beta = DatasetType('beta', LEAF_TEMPLATES.DRAW_TEMPLATE)
    coefficients = DatasetType('coefficients', LEAF_TEMPLATES.DRAW_TEMPLATE)
    beta_scaling = DatasetType('beta_scaling', LEAF_TEMPLATES.DRAW_TEMPLATE)
    beta_residual = DatasetType('beta_residual', LEAF_TEMPLATES.DRAW_TEMPLATE)
    raw_oos_outputs = DatasetType('raw_oos_outputs', LEAF_TEMPLATES.DRAW_TEMPLATE)
    deltas = DatasetType('deltas', LEAF_TEMPLATES.DRAW_TEMPLATE)<|MERGE_RESOLUTION|>--- conflicted
+++ resolved
@@ -183,31 +183,7 @@
     waning_distribution = DatasetType(LEAF_TEMPLATES.MEASURE_TEMPLATE)
 
 
-<<<<<<< HEAD
-class CounterfactualInputRoot(DataRoot):
-    """Data root representing counterfactual inputs."""
-    metadata = MetadataType('metadata')
-
-    beta = DatasetType('beta', LEAF_TEMPLATES.SCENARIO_TEMPLATE)
-    vaccine_coverage = DatasetType('vaccine_coverage', LEAF_TEMPLATES.SCENARIO_TEMPLATE)
-    variant_prevalence = DatasetType('variant_prevalence', LEAF_TEMPLATES.SCENARIO_TEMPLATE)
-
-
-class CounterfactualOutputRoot(DataRoot):
-    """Data root representing counterfactual outputs."""
-    metadata = MetadataType('metadata')
-    specification = MetadataType('counterfactual_specification')
-
-    ode_params = DatasetType('ode_params', LEAF_TEMPLATES.DRAW_TEMPLATE, PREFIX_TEMPLATES.SCENARIO_TEMPLATE)
-    component_draws = DatasetType('component_draws', LEAF_TEMPLATES.DRAW_TEMPLATE, PREFIX_TEMPLATES.SCENARIO_TEMPLATE)
-    raw_outputs = DatasetType('raw_outputs', LEAF_TEMPLATES.DRAW_TEMPLATE, PREFIX_TEMPLATES.SCENARIO_TEMPLATE)
-
-
-class CovariateRoot(DataRoot):
-    """Data root representing prepped covariates."""
-=======
 class CovariatePriorsRoot(DataRoot):
->>>>>>> dc537c76
     metadata = MetadataType('metadata')
 
     priors = DatasetType('priors')
