import numba
import numpy as np
from typing import Tuple

from covid_model_seiir_pipeline.lib.ode_mk2.constants import (
    COMPARTMENT_TYPE,
    RISK_GROUP,
    VARIANT,
    VARIANT_GROUP,
    VACCINE_STATUS,
    COMPARTMENT,
    BASE_PARAMETER,
    EPI_PARAMETER,
    VARIANT_PARAMETER,
    EPI_VARIANT_PARAMETER,
    EPI_MEASURE,
    REPORTED_EPI_MEASURE,

    AGGREGATES,
    PARAMETERS,
    BASE_RATES,
    RATES,
    CHI,
    ETA,
    NEW_E,
    EFFECTIVE_SUSCEPTIBLE,
    COMPARTMENTS,
)
from covid_model_seiir_pipeline.lib.ode_mk2.debug import (
    DEBUG,
    Printer
)
from covid_model_seiir_pipeline.lib.ode_mk2.utils import (
    subset_risk_group,
)


@numba.njit
def make_aggregates(y: np.ndarray) -> np.ndarray:
    aggregates = np.zeros(AGGREGATES.max() + 1)
    for group_y in np.split(y, len(RISK_GROUP)):
        # Total population
        aggregates[AGGREGATES[COMPARTMENT_TYPE.N, VARIANT_GROUP.total]] += group_y[:COMPARTMENTS.max() + 1].sum()
        # Infectious by variant
        for variant in VARIANT:
            for vaccine_status in VACCINE_STATUS:
                aggregates[AGGREGATES[COMPARTMENT.I, variant]] += group_y[COMPARTMENTS[COMPARTMENT.I, variant, vaccine_status]]

    if DEBUG:
        assert np.all(np.isfinite(aggregates))
    
    return aggregates


@numba.njit
def make_new_e(t: float,
               y: np.ndarray,
               parameters: np.ndarray,
               base_rates: np.ndarray,
               aggregates: np.ndarray,
               etas: np.ndarray,
               chis: np.ndarray,
               forecast: bool) -> Tuple[np.ndarray, np.ndarray, np.ndarray, np.ndarray]:

    n_total = aggregates[AGGREGATES[COMPARTMENT_TYPE.N, VARIANT_GROUP.total]]
    alpha = parameters[PARAMETERS[BASE_PARAMETER.alpha, VARIANT_GROUP.all, EPI_MEASURE.infection]]
    new_e = np.zeros(2*(NEW_E.max() + 1))
    effective_susceptible = np.zeros(2*(EFFECTIVE_SUSCEPTIBLE.max() + 1))    
    rates = np.zeros(2*(RATES.max() + 1))

    if forecast:
<<<<<<< HEAD
        beta = parameters[PARAMETERS[BASE_PARAMETER.beta, VARIANT_GROUP.all, EPI_MEASURE.infection]]        
=======
        beta = parameters[PARAMETERS[BASE_PARAMETER.beta, VARIANT_GROUP.all, EPI_MEASURE.infection]]
>>>>>>> 1692aed5
        
        for risk_group in RISK_GROUP:
            group_y = subset_risk_group(y, risk_group)
            group_etas = subset_risk_group(etas, risk_group)
            group_chis = subset_risk_group(chis, risk_group)
            group_new_e = subset_risk_group(new_e, risk_group)
            group_effective_susceptible = subset_risk_group(effective_susceptible, risk_group)
            
            for variant_to in VARIANT:            
                kappa = parameters[PARAMETERS[EPI_VARIANT_PARAMETER.kappa, variant_to, EPI_MEASURE.infection]]
                infectious = aggregates[AGGREGATES[COMPARTMENT.I, variant_to]]**alpha
                
                for variant_from in VARIANT:
<<<<<<< HEAD
                    chi = group_chis[CHI[variant_from, variant_to, EPI_MEASURE.infection]]
=======
                    chi_infection = group_chis[CHI[variant_from, variant_to, EPI_MEASURE.infection]]
>>>>>>> 1692aed5
                    
                    for vaccine_status in VACCINE_STATUS:
                        susceptible = group_y[COMPARTMENTS[COMPARTMENT.S, variant_from, vaccine_status]]
                        eta_infection = group_etas[ETA[vaccine_status, variant_to, EPI_MEASURE.infection]]
                        s_effective = (1 - eta_infection) * (1 - chi_infection) * susceptible
                        if kappa > 0:
                            group_effective_susceptible[EFFECTIVE_SUSCEPTIBLE[variant_to, vaccine_status]] += s_effective
                        group_new_e[NEW_E[vaccine_status, variant_from, variant_to]] += (
                            beta * kappa * s_effective * infectious / n_total
                        )

    else:        
        total_variant_weight = np.zeros(max(EPI_MEASURE) + 1)
        beta = np.zeros(max(EPI_MEASURE) + 1)
        outcomes = np.zeros(2*(max(EPI_MEASURE) + 1))        
        
        for risk_group in RISK_GROUP:
            group_y = subset_risk_group(y, risk_group)
            group_base_rates = subset_risk_group(base_rates, risk_group)
            group_etas = subset_risk_group(etas, risk_group)
            group_chis = subset_risk_group(chis, risk_group)
            
            group_new_e = subset_risk_group(new_e, risk_group)
            group_rates = subset_risk_group(rates, risk_group)
            group_effective_susceptible = subset_risk_group(effective_susceptible, risk_group)
        
            for variant_to in VARIANT:
                kappa_infection = parameters[PARAMETERS[EPI_VARIANT_PARAMETER.kappa, variant_to, EPI_MEASURE.infection]]
                infectious = aggregates[AGGREGATES[COMPARTMENT.I, variant_to]] ** alpha
                
                for variant_from in VARIANT:
                    
                    chi_infection = group_chis[CHI[variant_from, variant_to, EPI_MEASURE.infection]]
                    
                    for vaccine_status in VACCINE_STATUS:
                        
                        susceptible = group_y[COMPARTMENTS[COMPARTMENT.S, variant_from, vaccine_status]]
                        eta_infection = group_etas[ETA[vaccine_status, variant_to, EPI_MEASURE.infection]]
                        
                        s_effective = (1 - eta_infection) * (1 - chi_infection) * susceptible                                                
                        if kappa_infection > 0:
                            group_effective_susceptible[EFFECTIVE_SUSCEPTIBLE[variant_from, variant_to, vaccine_status]] += s_effective
                        
                        variant_weight = kappa_infection * s_effective * infectious / n_total
                        
                        for epi_measure in REPORTED_EPI_MEASURE:                            
                            base_rate = group_base_rates[BASE_RATES[epi_measure]]                            
                            kappa = parameters[PARAMETERS[EPI_VARIANT_PARAMETER.kappa, variant_to, epi_measure]]
                            
                            chi = group_chis[CHI[variant_from, variant_to, epi_measure]]
                            eta = group_etas[ETA[vaccine_status, variant_to, epi_measure]]
                            
                            rate = kappa * (1 - eta) * (1 - chi) * base_rate
                            total_variant_weight[epi_measure] += rate * variant_weight 
                            group_rates[RATES[epi_measure, variant_from, variant_to, vaccine_status]] = rate                            
                        
                        total_variant_weight[EPI_MEASURE.infection] += variant_weight
                        group_new_e[NEW_E[vaccine_status, variant_from, variant_to]] += variant_weight
                        
        beta_weight = 0.        
        for epi_measure in REPORTED_EPI_MEASURE:
            count = parameters[PARAMETERS[EPI_PARAMETER.count, VARIANT_GROUP.all, epi_measure]]
            weight = parameters[PARAMETERS[EPI_PARAMETER.weight, VARIANT_GROUP.all, epi_measure]]            
            if not np.isnan(count):                
                beta[epi_measure] = count / total_variant_weight[epi_measure]
                beta[EPI_MEASURE.infection] += beta[epi_measure] * weight
                beta_weight += weight
        beta[EPI_MEASURE.infection] /= beta_weight            
        new_e = beta[EPI_MEASURE.infection] * new_e        
        
        for risk_group in RISK_GROUP:
            group_new_e = subset_risk_group(new_e, risk_group)
            group_rates = subset_risk_group(rates, risk_group)            
            group_outcomes = subset_risk_group(outcomes, risk_group)
            
            naive_infections = group_new_e[NEW_E[VACCINE_STATUS.unvaccinated, VARIANT.none, VARIANT.ancestral]]
            group_outcomes[EPI_MEASURE.infection] = naive_infections
            for epi_measure in REPORTED_EPI_MEASURE:
                if beta[epi_measure] > 0.:
                    r = group_rates[RATES[epi_measure, VARIANT.none, VARIANT.ancestral, VACCINE_STATUS.unvaccinated]]
                    group_outcomes[epi_measure] += r * naive_infections * beta[epi_measure] / beta[EPI_MEASURE.infection]
                    
        
    if DEBUG:
        assert np.all(np.isfinite(new_e))
        assert np.all(np.isfinite(effective_susceptible))
        assert np.all(np.isfinite(beta))
        assert np.all(np.isfinite(outcomes))
    
    return new_e, effective_susceptible, beta, outcomes


<|MERGE_RESOLUTION|>--- conflicted
+++ resolved
@@ -69,11 +69,7 @@
     rates = np.zeros(2*(RATES.max() + 1))
 
     if forecast:
-<<<<<<< HEAD
-        beta = parameters[PARAMETERS[BASE_PARAMETER.beta, VARIANT_GROUP.all, EPI_MEASURE.infection]]        
-=======
         beta = parameters[PARAMETERS[BASE_PARAMETER.beta, VARIANT_GROUP.all, EPI_MEASURE.infection]]
->>>>>>> 1692aed5
         
         for risk_group in RISK_GROUP:
             group_y = subset_risk_group(y, risk_group)
@@ -87,11 +83,7 @@
                 infectious = aggregates[AGGREGATES[COMPARTMENT.I, variant_to]]**alpha
                 
                 for variant_from in VARIANT:
-<<<<<<< HEAD
-                    chi = group_chis[CHI[variant_from, variant_to, EPI_MEASURE.infection]]
-=======
                     chi_infection = group_chis[CHI[variant_from, variant_to, EPI_MEASURE.infection]]
->>>>>>> 1692aed5
                     
                     for vaccine_status in VACCINE_STATUS:
                         susceptible = group_y[COMPARTMENTS[COMPARTMENT.S, variant_from, vaccine_status]]
