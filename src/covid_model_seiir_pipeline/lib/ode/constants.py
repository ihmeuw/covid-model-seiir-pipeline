--- conflicted
+++ resolved
@@ -134,14 +134,8 @@
 ##########################
 
 N_GROUPS = 2
-<<<<<<< HEAD
-# Turning off the JIT is operationally 1-to-1 with 
-# saying something is broken in the ODE code and 
-# I need to figure it out.
-DEBUG = not bool(os.getenv('NUMBA_DISABLE_JIT', 0))
-=======
+
 # Turning off the JIT is operationally 1-to-1 with
 # saying something is broken in the ODE code and
 # I need to figure it out.
-DEBUG = not bool(os.getenv('NUMBA_DISABLE_JIT', 0))
->>>>>>> 1f802bd4
+DEBUG = not bool(os.getenv('NUMBA_DISABLE_JIT', 0))