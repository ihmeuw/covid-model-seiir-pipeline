--- conflicted
+++ resolved
@@ -101,10 +101,6 @@
         for name, pull_draws in self.covariate_draw_dict.items():
             if name == 'intercept':
                 continue
-<<<<<<< HEAD
-=======
-            df = self.get_covariate(name, covariate_version)
->>>>>>> e319ce5f
             if draw_id is not None:
                 if pull_draws:
                     pull_column = f'draw_{draw_id}'
@@ -112,12 +108,10 @@
                     pull_column = name
             else:
                 pull_column = name
-            df = pd.read_csv(
-                self.directories.get_covariate_file(
-                    covariate_name=name, covariate_version=covariate_version,
-                ),
-                usecols = lambda col: col in [self.col_loc_id, self.col_date, pull_column]
-            )
+            df = self.get_covariate(name, covariate_version)
+            # Keep up to three columns: location ID,  optionally date, and value
+            keep_columns = [self.col_loc_id, self.col_date, pull_column]
+            df = df.loc[:, [col for col in df.columns if col in keep_columns]].copy()
             if pull_column != name:
                 df = df.rename(columns = {pull_column: name})
             value_columns.append(name)
