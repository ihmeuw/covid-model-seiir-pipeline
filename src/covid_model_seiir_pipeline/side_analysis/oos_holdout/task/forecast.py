import click
import numpy as np
import pandas as pd

from covid_model_seiir_pipeline.lib import (
    cli_tools,
)
from covid_model_seiir_pipeline.pipeline.forecasting import model
from covid_model_seiir_pipeline.side_analysis.oos_holdout.specification import (
    OOSHoldoutSpecification,
    OOS_HOLDOUT_JOBS,
)
from covid_model_seiir_pipeline.side_analysis.oos_holdout.data import (
    OOSHoldoutDataInterface,
)


logger = cli_tools.task_performance_logger


def run_oos_forecast(oos_holdout_version: str, draw_id: int, progress_bar: bool):
    logger.info(f"Initiating OOS holdout forecast for draw {draw_id}.", context='setup')
    specification = OOSHoldoutSpecification.from_version_root(oos_holdout_version)
    num_cores = specification.workflow.task_specifications[OOS_HOLDOUT_JOBS.oos_forecast].num_cores
    data_interface = OOSHoldoutDataInterface.from_specification(specification)

    scenario = specification.data.seir_forecast_scenario
    forecast_specification = data_interface.forecast_data_interface.load_specification()
    scenario_spec = forecast_specification.scenarios[scenario]

    #################
    # Build indices #
    #################
    # The hardest thing to keep consistent is data alignment. We have about 100
    # unique datasets in this model, and they need to be aligned consistently
    # to do computation.
    logger.info('Loading index building data', context='read')
    location_ids = data_interface.load_location_ids()
    hierarchy = data_interface.load_hierarchy('pred')
    past_compartments = data_interface.load_past_compartments(draw_id).loc[location_ids]
    past_compartments = past_compartments.loc[past_compartments.notnull().any(axis=1)]
    # Contains both the fit and regression betas
    betas = data_interface.load_regression_beta(draw_id).loc[location_ids]
    ode_params = data_interface.load_fit_ode_params(draw_id=draw_id)
    epi_data = data_interface.load_input_epi_measures(draw_id=draw_id).loc[location_ids]
    covariates = data_interface.load_covariates()
<<<<<<< HEAD
=======
    forecast_end_dates = covariates.reset_index().groupby('location_id').date.max()
>>>>>>> 74b4acb7

    logger.info('Building indices', context='transform')
    indices = model.build_indices(
        betas=betas,
        ode_params=ode_params,
        past_compartments=past_compartments,
        epi_data=epi_data,
        covariates=covariates,
    )

    ########################################
    # Build parameters for the SEIIR model #
    ########################################
    logger.info('Loading SEIIR parameter input data.', context='read')
    # Use to get ratios
    prior_ratios = data_interface.load_rates(draw_id).loc[location_ids]
    # Rescaling parameters for the beta forecast.
    beta_shift_parameters = data_interface.load_beta_scales(scenario=scenario, draw_id=draw_id)
    # Regression coefficients for forecasting beta.
    coefficients = data_interface.load_coefficients(draw_id)
    # Vaccine data, of course.
    vaccinations = data_interface.load_vaccine_uptake(scenario_spec.vaccine_version)
    etas = data_interface.load_vaccine_risk_reduction(scenario_spec.vaccine_version)
    phis = data_interface.load_phis(draw_id=draw_id)
    # Variant prevalences.
    rhos = data_interface.load_variant_prevalence(scenario_spec.variant_version)

    hospital_cf = data_interface.load_hospitalizations(measure='correction_factors')
    hospital_parameters = data_interface.get_hospital_params()

    log_beta_shift = (scenario_spec.log_beta_shift,
                      pd.Timestamp(scenario_spec.log_beta_shift_date))
    beta_scale = (scenario_spec.beta_scale,
                  pd.Timestamp(scenario_spec.beta_scale_date))

    risk_group_population = data_interface.load_population('risk_group')
    risk_group_population = risk_group_population.divide(risk_group_population.sum(axis=1), axis=0)

    # Collate all the parameters, ensure consistent index, etc.
    logger.info('Processing inputs into model parameters.', context='transform')
    covariates = covariates.reindex(indices.full)
    beta, beta_hat = model.build_beta_final(
        indices,
        betas,
        covariates,
        coefficients,
        beta_shift_parameters,
        log_beta_shift,
        beta_scale,
    )
    antiviral_risk_reduction = model.build_antiviral_risk_reduction(
        index=indices.full,
        hierarchy=hierarchy,
        scenario_spec=scenario_spec.antiviral_specification,
    )
    ## ## ## ## ## ## ## ## ## ## ## ## ## ## ## ## ## ## ## ## ##
    logger.warning('Using Hong Kong IFR projection for mainland China IFR projection in `ode_forecast.build_ratio`.')
    ## ## ## ## ## ## ## ## ## ## ## ## ## ## ## ## ## ## ## ## ##
    model_parameters = model.build_model_parameters(
        indices,
        beta,
        past_compartments,
        prior_ratios,
        ode_params,
        rhos,
        vaccinations,
        etas,
        phis,
        antiviral_risk_reduction,
        risk_group_population,
        hierarchy,
    )
    hospital_cf = model.forecast_correction_factors(
        indices,
        correction_factors=hospital_cf,
        hospital_parameters=hospital_parameters,
    )

    # Pull in compartments from the fit and subset out the initial condition.
    logger.info('Loading past compartment data.', context='read')
    initial_condition = past_compartments.loc[indices.past].reindex(indices.full, fill_value=0.)
    initial_condition[initial_condition < 0.] = 0.

    logger.info('Running ODE forecast.', context='compute_ode')
    compartments, chis = model.run_ode_forecast(
        initial_condition,
        model_parameters,
        num_cores=num_cores,
        progress_bar=progress_bar,
    )

    system_metrics = model.compute_output_metrics(
        indices,
        compartments,
        model_parameters,
        ode_params,
        hospital_parameters,
        hospital_cf,
    )

    logger.info('Prepping outputs.', context='transform')
    forecast_ode_params = pd.concat([model_parameters.base_parameters, beta, beta_hat], axis=1)
    for measure in ['death', 'case', 'admission']:
        forecast_ode_params[f'exposure_to_{measure}'] = ode_params[f'exposure_to_{measure}'].iloc[0]

    full_outputs = data_interface.load_raw_outputs(scenario, draw_id)
    delta = system_metrics - full_outputs

    logger.info('Writing outputs.', context='write')
    data_interface.save_raw_oos_outputs(system_metrics, draw_id)
    data_interface.save_deltas(delta, draw_id)

    logger.report()


@click.command()
@cli_tools.with_task_oos_holdout_version
@cli_tools.with_draw_id
@cli_tools.with_progress_bar
@cli_tools.add_verbose_and_with_debugger
def oos_forecast(oos_holdout_version: str,
                 draw_id: int,
                 progress_bar: bool,
                 verbose: int, with_debugger: bool):
    cli_tools.configure_logging_to_terminal(verbose)

    run = cli_tools.handle_exceptions(run_oos_forecast, logger, with_debugger)
    run(oos_holdout_version=oos_holdout_version,
        draw_id=draw_id,
        progress_bar=progress_bar)<|MERGE_RESOLUTION|>--- conflicted
+++ resolved
@@ -1,5 +1,4 @@
 import click
-import numpy as np
 import pandas as pd
 
 from covid_model_seiir_pipeline.lib import (
@@ -44,10 +43,6 @@
     ode_params = data_interface.load_fit_ode_params(draw_id=draw_id)
     epi_data = data_interface.load_input_epi_measures(draw_id=draw_id).loc[location_ids]
     covariates = data_interface.load_covariates()
-<<<<<<< HEAD
-=======
-    forecast_end_dates = covariates.reset_index().groupby('location_id').date.max()
->>>>>>> 74b4acb7
 
     logger.info('Building indices', context='transform')
     indices = model.build_indices(
