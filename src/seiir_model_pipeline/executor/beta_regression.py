--- conflicted
+++ resolved
@@ -7,7 +7,7 @@
 from seiir_model_pipeline.core.versioner import args_to_directories
 from seiir_model_pipeline.core.versioner import PEAK_DATE_FILE, PEAK_DATE_COL_DICT, COVARIATE_COL_DICT
 from seiir_model_pipeline.core.data import load_all_location_data
-from seiir_model_pipeline.core.file_master import load_regression_settings
+from seiir_model_pipeline.core.versioner import load_regression_settings
 from seiir_model_pipeline.core.utils import convert_to_covmodel
 from seiir_model_pipeline.core.data import load_covariates, load_peaked_dates
 from seiir_model_pipeline.core.utils import get_locations
@@ -33,24 +33,18 @@
     log.info("Initiating SEIIR beta regression.")
     log.info(f"Running for draw {args.draw_id}.")
     log.info(f"This will be regression version {args.regression_version}.")
-    # Load metadatai
+
+    # Load metadata
     args.forecast_version = None
     directories = args_to_directories(args)
     settings = load_regression_settings(args.regression_version)
 
     # Load data
-<<<<<<< HEAD
     location_ids = get_locations(
         location_metadata_file=directories.get_location_metadata_file(
             location_set_version_id=settings.location_set_version_id
         )
     )
-=======
-    # location_ids = get_locations(
-    #     location_set_version_id=settings.location_set_version_id
-    # )
-    location_ids = [555]
->>>>>>> 97a6e6ec
     location_data = load_all_location_data(
         directories=directories, location_ids=location_ids, draw_id=args.draw_id
     )
