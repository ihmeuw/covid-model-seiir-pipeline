from argparse import ArgumentParser
import logging
from typing import List

from seiir_model.model_runner import ModelRunner
from seiir_model.ode_forecasting.ode_runner import SiierdModelSpecs

from seiir_model_pipeline.core.versioner import args_to_directories
from seiir_model_pipeline.core.versioner import load_forecast_settings, load_regression_settings
from seiir_model_pipeline.core.versioner import PEAK_DATE_FILE, PEAK_DATE_COL_DICT, COVARIATE_COL_DICT, OBSERVED_DICT
from seiir_model_pipeline.core.data import load_covariates, load_beta_fit, load_beta_params
from seiir_model_pipeline.core.data import load_mr_coefficients
from seiir_model_pipeline.core.utils import convert_to_covmodel
from seiir_model_pipeline.core.versioner import OBSERVED_DICT
from seiir_model_pipeline.core.utils import get_ode_init_cond

log = logging.getLogger(__name__)


def get_args():
    """
    Gets arguments from the command line.
    """
    parser = ArgumentParser()
    parser.add_argument("--location-id", type=int, required=True)
    parser.add_argument("--draw-id", type=int, required=True)
    parser.add_argument("--regression-version", type=str, required=True)
    parser.add_argument("--forecast-version", type=str, required=True)
    return parser.parse_args()


def main():
    args = get_args()
    
    log.info("Initiating SEIIR beta forecasting.")
    log.info("Running for location {args.location_id}, scenario {args.scenario_id}.")

    # Load metadata
    directories = args_to_directories(args)
<<<<<<< HEAD
    regression_settings = load_regression_settings(directories)
    forecast_settings = load_forecast_settings(directories)

    mr = ModelRunner()

    # Get all inputs for the beta forecasting
=======
    regression_settings = load_regression_settings(args.regression_version)
    forecast_settings = load_forecast_settings(args.forecast_version)
>>>>>>> c0c514e5
    covmodel_set = convert_to_covmodel(regression_settings.covariates)
    covariate_data = load_covariates(
        directories,
        location_id=[args.location_id],
        col_loc_id=COVARIATE_COL_DICT['COL_LOC_ID'],
        col_observed=COVARIATE_COL_DICT['COL_OBSERVED'],
        forecasted=OBSERVED_DICT['forecasted']
    )
    regression_fit = load_mr_coefficients(
        directories=directories,
        location_id=args.location_id,
        draw_id=args.draw_id
    )
    forecasts = mr.predict_beta_forward(
        covmodel_set=covmodel_set,
        df_cov=covariate_data,
        df_cov_coef=regression_fit,
        col_t=COVARIATE_COL_DICT['COL_DATE'],
        col_group=COVARIATE_COL_DICT['COL_LOC_ID']
    )

    # Get all inputs for the ODE
    beta_fit = load_beta_fit(
        directories, draw_id=args.draw_id,
        location_id=args.location_id
    )
    beta_params = load_beta_params(
        directories, draw_id=args.draw_id
    )
    init_cond = get_ode_init_cond(
        beta_ode_fit=beta_fit,
        current_date=covariate_data[COVARIATE_COL_DICT['COL_DATE']].min()
    )
    model_specs = SiierdModelSpecs(
        alpha=beta_params['alpha'],
        sigma=beta_params['beta']
    )
    times = None
    mr.forecast(
        model_specs=model_specs,
        init_cond=None,
        times=times,
        betas=forecasts,
        dt=regression_settings.solver_dt
    )
<|MERGE_RESOLUTION|>--- conflicted
+++ resolved
@@ -37,17 +37,12 @@
 
     # Load metadata
     directories = args_to_directories(args)
-<<<<<<< HEAD
-    regression_settings = load_regression_settings(directories)
-    forecast_settings = load_forecast_settings(directories)
+    regression_settings = load_regression_settings(args.regression_version)
+    forecast_settings = load_forecast_settings(args.forecast_version)
 
     mr = ModelRunner()
 
     # Get all inputs for the beta forecasting
-=======
-    regression_settings = load_regression_settings(args.regression_version)
-    forecast_settings = load_forecast_settings(args.forecast_version)
->>>>>>> c0c514e5
     covmodel_set = convert_to_covmodel(regression_settings.covariates)
     covariate_data = load_covariates(
         directories,
@@ -83,13 +78,16 @@
     )
     model_specs = SiierdModelSpecs(
         alpha=beta_params['alpha'],
-        sigma=beta_params['beta']
+        sigma=beta_params['beta'],
+        gamma1=beta_params['gamma1'],
+        gamma2=beta_params['gamma2'],
+        N=None
     )
     times = None
     mr.forecast(
         model_specs=model_specs,
         init_cond=None,
         times=times,
-        betas=forecasts,
+        betas=forecasts.beta_pred.values,
         dt=regression_settings.solver_dt
     )
