from pathlib import Path

import click
from covid_shared import cli_tools, paths
from loguru import logger

from seiir_model_pipeline import regression, ode_fit


@click.group()
def seiir():
    pass


@seiir.command()
@cli_tools.pass_run_metadata()
@click.argument('fit_specification')
@click.option('--infection-version',
              type=click.Path(file_okay=False),
              help="Which version of infectionator inputs to use in the"
                   "regression.")
@click.option('-o', '--output-root',
              type=click.Path(file_okay=False),
              show_default=True)
@click.option('-b', '--mark-best', 'mark_dir_as_best',
              is_flag=True,
              help='Marks the new outputs as best in addition to marking '
                   'them as latest.')
@click.option('-p', '--production-tag',
              type=click.STRING,
              help='Tags this run as a production run.')
@cli_tools.add_verbose_and_with_debugger
def fit(run_metadata,
        fit_specification,
        infection_version,
        output_root, mark_dir_as_best, production_tag,
        verbose, with_debugger):
    """Runs a beta fit on a set of infection data."""
    cli_tools.configure_logging_to_terminal(verbose)

    fit_spec = ode_fit.FitSpecification.from_path(fit_specification)

    if infection_version:
        pass
    elif fit_spec.data.infection_version:
        infection_version = fit_spec.data.infection_version
    else:
        infection_version = paths.BEST_LINK

    infection_root = cli_tools.get_last_stage_directory(
        infection_version, last_stage_root=paths.INFECTIONATOR_OUTPUTS
    )
    fit_spec.data.infection_version = str(infection_root.resolve())

    run_metadata.update_from_path('infectionator_metadata',
                                  infection_root / paths.METADATA_FILE_NAME)

    if output_root:
        output_root = Path(output_root).resolve()
    elif fit_spec.data.output_root:
        output_root = Path(fit_spec.data.output_root).resolve()
    else:
        output_root = paths.SEIR_REGRESSION_OUTPUTS
    fit_spec.data.output_root = str(output_root)

    cli_tools.setup_directory_structure(output_root, with_production=True)
    run_directory = cli_tools.make_run_directory(output_root)
    run_metadata['output_path'] = str(run_directory)
    cli_tools.configure_logging_to_files(run_directory)
    run_metadata['ode_fit_specification'] = fit_spec.to_dict()
    fit_spec.dump(run_directory / 'fit_specification.yaml')

    main = cli_tools.monitor_application(ode_fit.do_beta_fit,
                                         logger, with_debugger)
    app_metadata, _ = main(fit_spec, infection_root, run_directory)

    run_metadata['app_metadata'] = app_metadata.to_dict()
    run_metadata.dump(run_directory / 'metadata.yaml')

    cli_tools.make_links(app_metadata, run_directory, mark_dir_as_best, production_tag)

    logger.info('**Done**')


@seiir.command()
@cli_tools.pass_run_metadata()
@click.argument('regression_specification',
                type=click.Path(exists=True, dir_okay=False))
@click.option('--ode-fit-version',
              type=click.Path(file_okay=False),
              help="Which version of ode fit inputs to use in the"
                   "regression.")
@click.option('--covariates-version',
              type=click.Path(file_okay=False),
              help=('Which version of the covariates to use in the '
                    'regression.'))
@click.option('-o', '--output-root',
              type=click.Path(file_okay=False),
              show_default=True)
@click.option('-b', '--mark-best', 'mark_dir_as_best',
              is_flag=True,
              help='Marks the new outputs as best in addition to marking '
                   'them as latest.')
@click.option('-p', '--production-tag',
              type=click.STRING,
              help='Tags this run as a production run.')
@cli_tools.add_verbose_and_with_debugger
def regress(run_metadata,
            regression_specification,
            ode_fit_version, covariates_version,
            output_root, mark_dir_as_best, production_tag,
            verbose, with_debugger):
    """Perform beta regression for a set of infections and covariates."""
    cli_tools.configure_logging_to_terminal(verbose)

    regression_spec = regression.RegressionSpecification(regression_specification)

    if ode_fit_version:
        pass
    elif regression_spec.data.ode_fit_version:
        ode_fit_version = regression_spec.data.ode_fit_version
    else:
        ode_fit_version = paths.BEST_LINK

    ode_fit_root = cli_tools.get_last_stage_directory(
        ode_fit_version, last_stage_root=paths.SEIR_FIT_OUTPUTS
    )
    regression_spec.data.infection_version = str(ode_fit_root.resolve())

    if covariates_version:
        pass
    elif regression_spec.data.covariate_version:
        covariates_version = regression_spec.data.covariate_version
    else:
        covariates_version = paths.BEST_LINK

    covariates_root = cli_tools.get_last_stage_directory(
        covariates_version, last_stage_root=paths.SEIR_COVARIATES_OUTPUT_ROOT
    )
    regression_spec.data.covariate_version = str(covariates_root.resolve())

    for key, input_root in zip(['ode_fit_metadata', 'covariates_metadata'],
                               [ode_fit_root, covariates_root]):
        run_metadata.update_from_path(key, input_root / paths.METADATA_FILE_NAME)

    if output_root:
        output_root = Path(output_root).resolve()
    elif regression_spec.data.output_root:
        output_root = Path(regression_spec.data.output_root).resolve()
    else:
        output_root = paths.SEIR_REGRESSION_OUTPUTS
    regression_spec.data.output_root = str(output_root)

    cli_tools.setup_directory_structure(output_root, with_production=True)
    run_directory = cli_tools.make_run_directory(output_root)
    run_metadata['output_path'] = str(run_directory)
    cli_tools.configure_logging_to_files(run_directory)
    run_metadata['regression_specification'] = regression_spec.to_dict()
    regression_spec.dump(run_directory / 'regression_specification.yaml')

    main = cli_tools.monitor_application(regression.do_beta_regression,
                                         logger, with_debugger)
<<<<<<< HEAD
    app_metadata, _ = main(regression_spec, run_directory)
=======
    app_metadata, _ = main(regression_spec, ode_fit_root,
                           covariates_root, run_directory)
>>>>>>> 0416d7ba

    run_metadata['app_metadata'] = app_metadata.to_dict()
    run_metadata.dump(run_directory / 'metadata.yaml')

    cli_tools.make_links(app_metadata, run_directory, mark_dir_as_best, production_tag)

    logger.info('**Done**')<|MERGE_RESOLUTION|>--- conflicted
+++ resolved
@@ -160,12 +160,7 @@
 
     main = cli_tools.monitor_application(regression.do_beta_regression,
                                          logger, with_debugger)
-<<<<<<< HEAD
     app_metadata, _ = main(regression_spec, run_directory)
-=======
-    app_metadata, _ = main(regression_spec, ode_fit_root,
-                           covariates_root, run_directory)
->>>>>>> 0416d7ba
 
     run_metadata['app_metadata'] = app_metadata.to_dict()
     run_metadata.dump(run_directory / 'metadata.yaml')
