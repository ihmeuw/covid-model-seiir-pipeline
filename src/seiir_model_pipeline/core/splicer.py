import pandas as pd
import numpy as np
from datetime import datetime

from seiir_model_pipeline.core.utils import get_location_name_from_id
from seiir_model_pipeline.core.versioner import INFECTION_COL_DICT


# Tolerance for quality checking
# infectionator IFRs
IFR_TOL = 1e-7

# Column names
COL_OBSERVED = 'observed'
COL_R_EFF = 'R_eff'
COL_BETA = 'beta'
COL_S = 'S'
COL_INFECT1 = 'I1'
COL_INFECT2 = 'I2'


class DissimilarRatioError(Exception):
    pass


class Splicer:
    def __init__(self, n_draws, location_id):

        self.n_draws = n_draws
        self.draw_cols = [f'draw_{i}' for i in range(self.n_draws)]
        self.location_id = location_id

        self.location_name = None

        self.col_loc_id = INFECTION_COL_DICT['COL_LOC_ID']
        self.col_date = INFECTION_COL_DICT['COL_DATE']

        self.col_cases = INFECTION_COL_DICT['COL_CASES']
        self.col_deaths = INFECTION_COL_DICT['COL_DEATHS']

        self.col_id_lag = INFECTION_COL_DICT['COL_ID_LAG']
        self.col_obs_deaths = INFECTION_COL_DICT['COL_OBS_DEATHS']
        self.col_obs_cases = INFECTION_COL_DICT['COL_OBS_CASES']
        self.col_deaths_data = INFECTION_COL_DICT['COL_DEATHS_DATA']

        self.col_pop = INFECTION_COL_DICT['COL_POP']

        self.infections = {}
        self.deaths = {}
        self.reff = {}

    def capture_location_name(self, metadata_path):
        self.location_name = get_location_name_from_id(self.location_id, metadata_path)

    def get_lag(self, infection_data):
        lag = infection_data[self.col_id_lag]
        lag = lag.unique()
        assert len(lag) == 1
        return lag[0]

    def get_population(self, infection_data):
        pop = infection_data[self.col_pop]
        pop = pop.unique()
        assert len(pop) == 1
        return pop[0]

    @staticmethod
    def get_ifr(deaths, infections, lag):
        # Get the IFRs
        ratios = (deaths / infections.shift(lag))

        # Quality control check
        differences = ratios - ratios[np.isfinite(ratios)].mean()
        if not (differences[~differences.isnull()] < IFR_TOL).all():
            raise DissimilarRatioError

        ratio = ratios[np.isfinite(ratios)].mean()
        return ratio

    def concatenate_components(self, component_fit, component_forecasts):
        component_cols = [
            self.col_date, COL_BETA, COL_S, COL_INFECT1, COL_INFECT2
        ]
        df = pd.concat([
            component_fit.iloc[:-1][component_cols],
            component_forecasts[component_cols]
        ]).reset_index(drop=True)

        # "Newly exposed" is our cases (or infections)
        newE = -np.diff(df['S'])
        newE = np.append([0.], newE)
        df[self.col_cases] = newE
        df = df.iloc[1:].copy()
        return df

    @staticmethod
    def compute_effective_r(df, params, pop):
        avg_gammas = 1. / (1. / params['gamma1'] + 1. / params['gamma2'])
        R_C = df[COL_BETA] * params['alpha'] * (df[COL_INFECT1] + df[COL_INFECT2]) ** (params['alpha'] - 1) / avg_gammas
        return (R_C * df[COL_S]) / pop

    def record_splice(self, df, col_data, observed, draw_id):
        spl = df[[self.col_date, col_data]].copy()
        spl[COL_OBSERVED] = 0.
        spl.loc[observed, COL_OBSERVED] = 1.
        spl['draw'] = f'draw_{draw_id}'
        return spl

    def splice_infections(self, infection_data, i_obs, component_fit, component_forecasts):
        dates = infection_data[self.col_date]
        observations = infection_data[[self.col_date, self.col_cases]][i_obs]
        forecast_dates = dates[~i_obs]
        components = self.concatenate_components(
            component_fit=component_fit,
            component_forecasts=component_forecasts
        )
        observations = observations.merge(components[[self.col_date, COL_INFECT1, COL_INFECT2, COL_BETA, COL_S]], on=[self.col_date], how='left')
        forecasts = components.loc[components[self.col_date].isin(forecast_dates)].copy()
        df = pd.concat([observations, forecasts]).reset_index(drop=True)
        return df

    def splice_deaths(self, df, infection_data, d_obs):
        infections = infection_data[self.col_cases]
        deaths = infection_data[self.col_deaths]

        lag = self.get_lag(infection_data)
        ratio = self.get_ifr(deaths=deaths, infections=infections, lag=lag)

        df[self.col_deaths] = (df[self.col_cases] * ratio).shift(lag)
        df.loc[d_obs, self.col_deaths] = infection_data[self.col_deaths_data][d_obs]

        df[COL_OBSERVED] = 0
        df.loc[d_obs, COL_OBSERVED] = 1
        return df

    def get_today(self, infection_data):
        date = infection_data.loc[infection_data[self.col_obs_deaths] == 1, self.col_date].max()
        return np.datetime64(date)

    def splice_draw(self, infection_data, component_fit, component_forecasts, params, draw_id):
        """
        Main function to splice a draw.

        :param infection_data: infectionator outputs
        :param component_fit: SEIR components from the past
        :param component_forecasts: SEIR components for the future
        :param params: alpha, sigma, gamma1, gamma2 parameters -- used to compute R effective
        :param draw_id: (int)
        :return:
        """
        pop = self.get_population(infection_data)
        lag = self.get_lag(infection_data)
        today = self.get_today(infection_data)

<<<<<<< HEAD
        i_obs = pd.to_datetime(infection_data[self.col_date]) <= (today - np.timedelta64(lag, 'D'))
        d_obs = pd.to_datetime(infection_data[self.col_date]) <= today
=======
        i_obs = (infection_data[self.col_obs_cases] == 1)
        d_obs = (infection_data[self.col_obs_deaths] == 1)
>>>>>>> 826f6e8f

        spliced = self.splice_infections(
            infection_data=infection_data, i_obs=i_obs,
            component_fit=component_fit, component_forecasts=component_forecasts
        )
        spliced = self.splice_deaths(
            df=spliced,
            infection_data=infection_data, d_obs=d_obs
        )
        spliced[COL_R_EFF] = self.compute_effective_r(df=spliced, params=params, pop=pop)

        self.infections[draw_id] = self.record_splice(
            df=spliced, col_data=self.col_cases, observed=i_obs, draw_id=draw_id
        )
        self.deaths[draw_id] = self.record_splice(
            df=spliced, col_data=self.col_deaths, observed=d_obs, draw_id=draw_id
        )
        self.reff[draw_id] = self.record_splice(
            df=spliced, col_data=COL_R_EFF, observed=i_obs, draw_id=draw_id
        )

    def format_draws(self, dictionary, id_cols):
        df = pd.concat(dictionary.values()).reset_index(drop=True)
        if COL_OBSERVED not in id_cols:
            df.drop(COL_OBSERVED, axis=1, inplace=True)
        wide = df.set_index(id_cols + ['draw']).unstack().reset_index()
        wide.columns = id_cols + self.draw_cols
        wide['location'] = self.location_name
        wide['location_id'] = self.location_id
        # The "observed" column is draw-specific for infections but not for deaths.
        # So if COL_OBSERVED is not one of the ID columns (ex. for infections)
        # observed is always 0 because "observed" has no meaning for infections
        # or R effective because it's all estimated.
        if COL_OBSERVED not in id_cols:
            wide[COL_OBSERVED] = 0
        return wide[['location', 'location_id', COL_OBSERVED] + id_cols + self.draw_cols]

    def save_cases(self, path):
        df = self.format_draws(self.infections, id_cols=[self.col_date])
        df.to_csv(path, index=False)

    def save_deaths(self, path):
        df = self.format_draws(self.deaths, id_cols=[self.col_date, COL_OBSERVED])
        df.to_csv(path, index=False)

    def save_reff(self, path):
        df = self.format_draws(self.reff, id_cols=[self.col_date])
        df.to_csv(path, index=False)<|MERGE_RESOLUTION|>--- conflicted
+++ resolved
@@ -152,13 +152,8 @@
         lag = self.get_lag(infection_data)
         today = self.get_today(infection_data)
 
-<<<<<<< HEAD
-        i_obs = pd.to_datetime(infection_data[self.col_date]) <= (today - np.timedelta64(lag, 'D'))
-        d_obs = pd.to_datetime(infection_data[self.col_date]) <= today
-=======
         i_obs = (infection_data[self.col_obs_cases] == 1)
         d_obs = (infection_data[self.col_obs_deaths] == 1)
->>>>>>> 826f6e8f
 
         spliced = self.splice_infections(
             infection_data=infection_data, i_obs=i_obs,
