--- conflicted
+++ resolved
@@ -24,12 +24,9 @@
         'numpy',
         'pandas',
         'pyyaml',
-<<<<<<< HEAD
         'parse'
-=======
         'slime',
-        'odeopt>=0.1.1',
->>>>>>> b6b72c2f
+        'odeopt>=0.1.1'
     ]
 
     test_requirements = [
@@ -69,7 +66,6 @@
         },
 
         entry_points={'console_scripts': [
-<<<<<<< HEAD
             'seiir=seiir_model_pipeline.cli:seiir',
             'run=seiir_model_pipeline.executor.run:main',
             'beta_ode_fit=seiir_model_pipeline.ode_fit.task:main',
@@ -79,15 +75,6 @@
             'create_regression_diagnostics=seiir_model_pipeline.executor.create_regression_diagnostics:main',
             'create_forecast_diagnostics=seiir_model_pipeline.executor.create_forecast_diagnostics:main',
             'create_scaling_diagnostics=seiir_model_pipeline.executor.create_scaling_diagnostics:main'
-=======
-            'run=covid_model_seiir_pipeline.executor.run:main',
-            'beta_regression=covid_model_seiir_pipeline.executor.beta_regression:main',
-            'beta_forecast=covid_model_seiir_pipeline.executor.beta_forecast:main',
-            'splice=covid_model_seiir_pipeline.executor.splice:main',
-            'create_regression_diagnostics=covid_model_seiir_pipeline.executor.create_regression_diagnostics:main',
-            'create_forecast_diagnostics=covid_model_seiir_pipeline.executor.create_forecast_diagnostics:main',
-            'create_scaling_diagnostics=covid_model_seiir_pipeline.executor.create_scaling_diagnostics:main'
->>>>>>> b6b72c2f
         ]},
         zip_safe=False,
     )