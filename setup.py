--- conflicted
+++ resolved
@@ -61,19 +61,6 @@
             'dev': [doc_requirements, test_requirements, internal_requirements]
         },
         entry_points = {'console_scripts': [
-<<<<<<< HEAD
-            'run=seiir_model_pipeline.executor.run:main',
-            'beta_ode_fit=seiir_model_pipeline.executor.beta_ode_fit:main',
-            'beta_regression=seiir_model_pipeline.executor.beta_regression:main',
-            'beta_forecast=seiir_model_pipeline.executor.beta_forecast:main',
-            'splice=seiir_model_pipeline.executor.splice:main',
-            'create_regression_diagnostics=seiir_model_pipeline.executor.create_regression_diagnostics:main',
-            'create_forecast_diagnostics=seiir_model_pipeline.executor.create_forecast_diagnostics:main',
-            'create_scaling_diagnostics=seiir_model_pipeline.executor.create_scaling_diagnostics:main',
-            'run_validation=seiir_model_pipeline.executor.run_validation:main',
-            'split_infectionator=seiir_model_pipeline.executor.split_infectionator:main',
-            'evaluate_location=seiir_model_pipeline.executor.evaluate_location:main'
-=======
             'run=covid_model_seiir_pipeline.executor.run:main',
             'beta_ode_fit=covid_model_seiir_pipeline.executor.beta_ode_fit:main',
             'beta_regression=covid_model_seiir_pipeline.executor.beta_regression:main',
@@ -81,8 +68,10 @@
             'splice=covid_model_seiir_pipeline.executor.splice:main',
             'create_regression_diagnostics=covid_model_seiir_pipeline.executor.create_regression_diagnostics:main',
             'create_forecast_diagnostics=covid_model_seiir_pipeline.executor.create_forecast_diagnostics:main',
-            'create_scaling_diagnostics=covid_model_seiir_pipeline.executor.create_scaling_diagnostics:main'
->>>>>>> 244b9b2f
+            'create_scaling_diagnostics=covid_model_seiir_pipeline.executor.create_scaling_diagnostics:main',
+            'run_validation=covid_model_seiir_pipeline.executor.run_validation:main',
+            'split_infectionator=covid_model_seiir_pipeline.executor.split_infectionator:main',
+            'evaluate_location=covid_model_seiir_pipeline.executor.evaluate_location:main'
         ]},
         zip_safe=False,
     )