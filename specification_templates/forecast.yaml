data:
<<<<<<< HEAD
  seir_regression_version: '2022_02_01.01'
=======
  seir_regression_version: '2022_02_04.05'
>>>>>>> b238874e
  output_root: ''
  output_format: 'parquet'
workflow:
  project: 'proj_covid_prod'
  queue: 'long.q'
scenarios:
  reference:
    algorithm: 'normal'
    algorithm_params:
      death_threshold: 8
      max_threshold: 15
      reimposition_duration: 6
      minimum_delay: 14
    beta_scaling:
      window_size: 42
      min_avg_window: 21
      average_over_min: 2
      average_over_max: 28
      residual_rescale_lower: 1
    vaccine_version: 'reference'
    variant_version: 'reference'
    log_beta_shift: 0.0
    log_beta_shift_date: '2025-01-01'
    beta_scale: 1.0
    beta_scale_date: '2025-01-01'
    covariates:
      pneumonia: 'reference'
      mobility: 'reference'
      mask_use: 'reference'
      testing: 'reference'
      air_pollution_pm_2_5: 'reference'
      smoking_prevalence: 'reference'
      lri_mortality: 'reference'
      proportion_under_100m: 'reference'
      proportion_over_2_5k: 'reference'<|MERGE_RESOLUTION|>--- conflicted
+++ resolved
@@ -1,9 +1,5 @@
 data:
-<<<<<<< HEAD
-  seir_regression_version: '2022_02_01.01'
-=======
   seir_regression_version: '2022_02_04.05'
->>>>>>> b238874e
   output_root: ''
   output_format: 'parquet'
 workflow:
