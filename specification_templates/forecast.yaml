data:
<<<<<<< HEAD
  seir_regression_version: '2022_01_07.04'
=======
  seir_regression_version: '2022_01_07.01'
>>>>>>> 6515447d
  output_root: ''
  output_format: 'parquet'
workflow:
  project: 'proj_covid_prod'
  queue: 'all.q'
scenarios:
  reference:
    algorithm: normal
    algorithm_params:
      death_threshold: 8
      max_threshold: 15
      reimposition_duration: 6
      minimum_delay: 14
    beta_scaling:
      window_size: 42
      average_over_min: 7
      average_over_max: 42
    vaccine_version: reference
    variant_version: reference
    variant_ifr_scale: 1.29
    log_beta_shift: 0.0
    log_beta_shift_date: '2025-01-01'
    beta_scale: 1.0
    beta_scale_date: '2025-01-01'
    covariates:
      pneumonia: reference
      mobility: reference
      mask_use: reference
      testing: reference
      air_pollution_pm_2_5: reference
      smoking_prevalence: reference
      lri_mortality: reference
      proportion_under_100m: reference
      proportion_over_2_5k: reference<|MERGE_RESOLUTION|>--- conflicted
+++ resolved
@@ -1,9 +1,5 @@
 data:
-<<<<<<< HEAD
   seir_regression_version: '2022_01_07.04'
-=======
-  seir_regression_version: '2022_01_07.01'
->>>>>>> 6515447d
   output_root: ''
   output_format: 'parquet'
 workflow:
