data:
  seir_regression_version: '2022_11_16.01'
  output_root: ''
  output_format: 'parquet'
workflow:
  project: 'proj_covid_prod'
  queue: 'all.q'
scenarios:
  reference:
    beta_scaling:
      window_size: 42
      min_avg_window: 21
      average_over_min: 7
      average_over_max: 42
      residual_rescale_upper: 1
      residual_rescale_lower: 1
    vaccine_version: 'reference'
    variant_version: 'reference'
    antiviral_version: 'reference'
    rates_projection:
      past_window: 180
      transition_window: 30
    mandate_reimposition:
      max_num_reimpositions: 5
      threshold_measure: 'deaths'
      threshold_scalar: 5.0
      min_threshold_rate: 10.0
      max_threshold_rate: 30.0
    covariates:
      pneumonia: 'reference'
      mandates_index_1: 'reference'
<<<<<<< HEAD
      mask_use: 'relaxed'
=======
      mask_use: 'reference'
>>>>>>> 6d08db1d
      air_pollution_pm_2_5: 'reference'
      smoking_prevalence: 'reference'
      lri_mortality: 'reference'
      proportion_under_100m: 'reference'
      proportion_over_2_5k: 'reference'
<<<<<<< HEAD
  # best_masks:
  #   algorithm: 'normal'
  #   algorithm_params:
  #     death_threshold: 8
  #     max_threshold: 15
  #     reimposition_duration: 6
  #     minimum_delay: 14
  #   beta_scaling:
  #     window_size: 42
  #     min_avg_window: 21
  #     average_over_min: 7
  #     average_over_max: 42
  #     residual_rescale_upper: 1
  #     residual_rescale_lower: 1
  #   vaccine_version: 'reference'
  #   variant_version: 'reference'
  #   antiviral_version: 'reference'
  #   rates_projection:
  #     past_window: 180
  #     transition_window: 30
  #   log_beta_shift: 0.0
  #   log_beta_shift_date: '2025-01-01'
  #   beta_scale: 1.0
  #   beta_scale_date: '2025-01-01'
  #   covariates:
  #     pneumonia: 'reference'
  #     mandates_index_1: 'reference'
  #     mask_use: 'best'
  #     air_pollution_pm_2_5: 'reference'
  #     smoking_prevalence: 'reference'
  #     lri_mortality: 'reference'
  #     proportion_under_100m: 'reference'
  #     proportion_over_2_5k: 'reference'
  # global_antivirals:
  #   algorithm: 'normal'
  #   algorithm_params:
  #     death_threshold: 8
  #     max_threshold: 15
  #     reimposition_duration: 6
  #     minimum_delay: 14
  #   beta_scaling:
  #     window_size: 42
  #     min_avg_window: 21
  #     average_over_min: 7
  #     average_over_max: 42
  #     residual_rescale_upper: 1
  #     residual_rescale_lower: 1
  #   vaccine_version: 'reference'
  #   variant_version: 'reference'
  #   antiviral_version: 'global_antivirals'
  #   rates_projection:
  #     past_window: 180
  #     transition_window: 30
  #   log_beta_shift: 0.0
  #   log_beta_shift_date: '2025-01-01'
  #   beta_scale: 1.0
  #   beta_scale_date: '2025-01-01'
  #   covariates:
  #     pneumonia: 'reference'
  #     mandates_index_1: 'reference'
  #     mask_use: 'relaxed'
  #     air_pollution_pm_2_5: 'reference'
  #     smoking_prevalence: 'reference'
  #     lri_mortality: 'reference'
  #     proportion_under_100m: 'reference'
  #     proportion_over_2_5k: 'reference'
=======
#  best_masks:
#   beta_scaling:
#     window_size: 42
#     min_avg_window: 21
#     average_over_min: 7
#     average_over_max: 42
#     residual_rescale_upper: 1
#     residual_rescale_lower: 1
#   vaccine_version: 'reference'
#   variant_version: 'reference'
#   antiviral_version: 'reference'
#   rates_projection:
#     past_window: 180
#     transition_window: 30
#   mandate_reimposition:
#     max_num_reimpositions: 0
#     threshold_measure: 'deaths'
#     threshold_scalar: 5.0
#     min_threshold_rate: 10.0
#     max_threshold_rate: 30.0
#   log_beta_shift: 0.0
#   log_beta_shift_date: '2025-01-01'
#   beta_scale: 1.0
#   beta_scale_date: '2025-01-01'
#   covariates:
#     pneumonia: 'reference'
#     mandates_index_1: 'reference'
#     mask_use: 'best'
#     air_pollution_pm_2_5: 'reference'
#     smoking_prevalence: 'reference'
#     lri_mortality: 'reference'
#     proportion_under_100m: 'reference'
#     proportion_over_2_5k: 'reference'
#  global_antivirals:
#   beta_scaling:
#     window_size: 42
#     min_avg_window: 21
#     average_over_min: 7
#     average_over_max: 42
#     residual_rescale_upper: 1
#     residual_rescale_lower: 1
#   vaccine_version: 'reference'
#   variant_version: 'reference'
#   antiviral_version: 'global_antivirals'
#   rates_projection:
#     past_window: 180
#     transition_window: 30
#   mandate_reimposition:
#     max_num_reimpositions: 0
#     threshold_measure: 'deaths'
#     threshold_scalar: 5.0
#     min_threshold_rate: 10.0
#     max_threshold_rate: 30.0
#   log_beta_shift: 0.0
#   log_beta_shift_date: '2025-01-01'
#   beta_scale: 1.0
#   beta_scale_date: '2025-01-01'
#   covariates:
#     pneumonia: 'reference'
#     mandates_index_1: 'reference'
#     mask_use: 'relaxed'
#     air_pollution_pm_2_5: 'reference'
#     smoking_prevalence: 'reference'
#     lri_mortality: 'reference'
#     proportion_under_100m: 'reference'
#     proportion_over_2_5k: 'reference'
>>>>>>> 6d08db1d
<|MERGE_RESOLUTION|>--- conflicted
+++ resolved
@@ -29,84 +29,12 @@
     covariates:
       pneumonia: 'reference'
       mandates_index_1: 'reference'
-<<<<<<< HEAD
-      mask_use: 'relaxed'
-=======
       mask_use: 'reference'
->>>>>>> 6d08db1d
       air_pollution_pm_2_5: 'reference'
       smoking_prevalence: 'reference'
       lri_mortality: 'reference'
       proportion_under_100m: 'reference'
       proportion_over_2_5k: 'reference'
-<<<<<<< HEAD
-  # best_masks:
-  #   algorithm: 'normal'
-  #   algorithm_params:
-  #     death_threshold: 8
-  #     max_threshold: 15
-  #     reimposition_duration: 6
-  #     minimum_delay: 14
-  #   beta_scaling:
-  #     window_size: 42
-  #     min_avg_window: 21
-  #     average_over_min: 7
-  #     average_over_max: 42
-  #     residual_rescale_upper: 1
-  #     residual_rescale_lower: 1
-  #   vaccine_version: 'reference'
-  #   variant_version: 'reference'
-  #   antiviral_version: 'reference'
-  #   rates_projection:
-  #     past_window: 180
-  #     transition_window: 30
-  #   log_beta_shift: 0.0
-  #   log_beta_shift_date: '2025-01-01'
-  #   beta_scale: 1.0
-  #   beta_scale_date: '2025-01-01'
-  #   covariates:
-  #     pneumonia: 'reference'
-  #     mandates_index_1: 'reference'
-  #     mask_use: 'best'
-  #     air_pollution_pm_2_5: 'reference'
-  #     smoking_prevalence: 'reference'
-  #     lri_mortality: 'reference'
-  #     proportion_under_100m: 'reference'
-  #     proportion_over_2_5k: 'reference'
-  # global_antivirals:
-  #   algorithm: 'normal'
-  #   algorithm_params:
-  #     death_threshold: 8
-  #     max_threshold: 15
-  #     reimposition_duration: 6
-  #     minimum_delay: 14
-  #   beta_scaling:
-  #     window_size: 42
-  #     min_avg_window: 21
-  #     average_over_min: 7
-  #     average_over_max: 42
-  #     residual_rescale_upper: 1
-  #     residual_rescale_lower: 1
-  #   vaccine_version: 'reference'
-  #   variant_version: 'reference'
-  #   antiviral_version: 'global_antivirals'
-  #   rates_projection:
-  #     past_window: 180
-  #     transition_window: 30
-  #   log_beta_shift: 0.0
-  #   log_beta_shift_date: '2025-01-01'
-  #   beta_scale: 1.0
-  #   beta_scale_date: '2025-01-01'
-  #   covariates:
-  #     pneumonia: 'reference'
-  #     mandates_index_1: 'reference'
-  #     mask_use: 'relaxed'
-  #     air_pollution_pm_2_5: 'reference'
-  #     smoking_prevalence: 'reference'
-  #     lri_mortality: 'reference'
-  #     proportion_under_100m: 'reference'
-  #     proportion_over_2_5k: 'reference'
-=======
 #  best_masks:
 #   beta_scaling:
 #     window_size: 42
@@ -172,5 +100,4 @@
 #     smoking_prevalence: 'reference'
 #     lri_mortality: 'reference'
 #     proportion_under_100m: 'reference'
-#     proportion_over_2_5k: 'reference'
->>>>>>> 6d08db1d
+#     proportion_over_2_5k: 'reference'