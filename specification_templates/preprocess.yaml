data:
  mr_location_set_version_id: 771
  mr_location_set_file: ''
  pred_location_set_version_id: 771
  model_inputs_version: '2021_12_15.01'
  age_specific_rates_version: '2021_10_15.01'
  mortality_scalars_version: '2021_12_17.01'
  mask_use_outputs_version: '2021_12_13.01'
  mobility_covariate_version: '2021_12_16.02'
  pneumonia_version: '2020_06_12.03'
  population_density_version: '2020_05_20.07'
  testing_outputs_version: '2021_12_13.03'
<<<<<<< HEAD
  variant_scaleup_version: '2021_12_15.01'
  vaccine_coverage_version: '2021_12_18.04'
  serology_vaccine_coverage_version: '2021_12_13.04'
  vaccine_efficacy_version: '2021_12_19.01'
=======
  variant_scaleup_version: '2021_11_27.01'
  vaccine_coverage_version: '2021_12_14.01'
  serology_vaccine_coverage_version: '2021_12_13.04'
  vaccine_efficacy_version: '2021_12_14.01'
>>>>>>> 0452e5c9
  vaccine_scenarios:
    - 'reference'
    - 'booster'
  output_root: ''
  output_format: 'csv'
  n_draws: 100
  drop_locations: []
seroprevalence_parameters:
  correlate_samples: True
  bootstrap_samples: True
  vax_sero_prob: 0.9
workflow:
  project: 'proj_covid_prod'
  queue: 'd.q'<|MERGE_RESOLUTION|>--- conflicted
+++ resolved
@@ -10,20 +10,13 @@
   pneumonia_version: '2020_06_12.03'
   population_density_version: '2020_05_20.07'
   testing_outputs_version: '2021_12_13.03'
-<<<<<<< HEAD
   variant_scaleup_version: '2021_12_15.01'
   vaccine_coverage_version: '2021_12_18.04'
   serology_vaccine_coverage_version: '2021_12_13.04'
   vaccine_efficacy_version: '2021_12_19.01'
-=======
-  variant_scaleup_version: '2021_11_27.01'
-  vaccine_coverage_version: '2021_12_14.01'
-  serology_vaccine_coverage_version: '2021_12_13.04'
-  vaccine_efficacy_version: '2021_12_14.01'
->>>>>>> 0452e5c9
   vaccine_scenarios:
     - 'reference'
-    - 'booster'
+#    - 'booster'
   output_root: ''
   output_format: 'csv'
   n_draws: 100
