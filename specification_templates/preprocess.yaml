data:
  mr_location_set_version_id: 1050
  mr_location_set_file: ''
  pred_location_set_version_id: 1050
  model_inputs_version: '2022_10_19.03'
  age_specific_rates_version: '2022_02_11.03'
  mortality_scalars_version: '2022_03_16.01'
<<<<<<< HEAD
  mask_use_outputs_version: '2022_10_17.01'
  mobility_covariate_version: '2022_10_18.01'
  npi_regression_data_version: '2022_10_18.03'
=======
  mask_use_outputs_version: '2022_08_24.01'
  mobility_covariate_version: '2022_08_29.02'
>>>>>>> 7faa3334
  pneumonia_version: '2020_06_12.03'
  population_density_version: '2020_05_20.07'
  testing_outputs_version: '2022_10_17.05'
  variant_scaleup_version: '2022_01_03.01'
  vaccine_coverage_version: '2022_10_18.01'
  serology_vaccine_coverage_version: '2022_10_18.01'
  vaccine_efficacy_version: '2022_09_02.01'
  vaccine_scenarios:
    - 'reference'
    - 'booster'
  new_variant: 'ba5'
  default_new_variant_invasion_date: '2022-10-25'
  antiviral_scenario_parameters:
    reference:
      high_income:
        lr_coverage: 0.5
        hr_coverage: 0.8
        parent_location_ids: [64]
        scaleup_dates: ['2022-03-01', '2022-06-01']
    global_antivirals:
      high_income:
        lr_coverage: 0.5
        hr_coverage: 0.8
        parent_location_ids: [64]
        scaleup_dates: ['2022-03-01', '2022-06-01']
      lmic:
        lr_coverage: 0.5
        hr_coverage: 0.8
        parent_location_ids: [4, 31, 103, 137, 158, 166]
        scaleup_dates: ['2022-11-01', '2022-12-01']
  output_root: ''
  output_format: 'csv'
  n_draws: 100
  n_oversample_draws: 0
  drop_locations: []
seroprevalence_parameters:
  correlate_samples: False
  bootstrap_samples: False
  vax_sero_prob: 0.9
workflow:
  project: 'proj_covid_prod'
  queue: 'all.q'<|MERGE_RESOLUTION|>--- conflicted
+++ resolved
@@ -5,14 +5,8 @@
   model_inputs_version: '2022_10_19.03'
   age_specific_rates_version: '2022_02_11.03'
   mortality_scalars_version: '2022_03_16.01'
-<<<<<<< HEAD
   mask_use_outputs_version: '2022_10_17.01'
   mobility_covariate_version: '2022_10_18.01'
-  npi_regression_data_version: '2022_10_18.03'
-=======
-  mask_use_outputs_version: '2022_08_24.01'
-  mobility_covariate_version: '2022_08_29.02'
->>>>>>> 7faa3334
   pneumonia_version: '2020_06_12.03'
   population_density_version: '2020_05_20.07'
   testing_outputs_version: '2022_10_17.05'
@@ -42,7 +36,7 @@
         lr_coverage: 0.5
         hr_coverage: 0.8
         parent_location_ids: [4, 31, 103, 137, 158, 166]
-        scaleup_dates: ['2022-11-01', '2022-12-01']
+        scaleup_dates: ['2022-08-15', '2022-09-15']
   output_root: ''
   output_format: 'csv'
   n_draws: 100
