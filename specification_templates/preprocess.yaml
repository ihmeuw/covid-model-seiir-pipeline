--- conflicted
+++ resolved
@@ -17,10 +17,7 @@
   rates_covariates_version: '2021_12_19.01'
   vaccine_scenarios:
     - 'reference'
-<<<<<<< HEAD
-=======
     - 'booster'
->>>>>>> e6158895
   output_root: ''
   output_format: 'csv'
   n_draws: 100
