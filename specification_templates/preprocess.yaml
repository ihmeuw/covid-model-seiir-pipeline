--- conflicted
+++ resolved
@@ -1,21 +1,12 @@
 data:
   mr_location_set_version_id: 1020
   mr_location_set_file: ''
-<<<<<<< HEAD
-  pred_location_set_version_id: 1009
-  model_inputs_version: '2022_02_03.02'
-  age_specific_rates_version: '2021_10_15.01'
-  mortality_scalars_version: '2021_12_17.01'
-  mask_use_outputs_version: '2022_01_26.15'
-  mobility_covariate_version: '2022_02_01.03'
-=======
   pred_location_set_version_id: 1020
   model_inputs_version: '2022_03_17.01'
   age_specific_rates_version: '2022_02_11.03'
   mortality_scalars_version: '2022_03_16.01'
   mask_use_outputs_version: '2022_03_17.01'
   mobility_covariate_version: '2022_03_07.03'
->>>>>>> 2b9c9255
   pneumonia_version: '2020_06_12.03'
   population_density_version: '2020_05_20.07'
   testing_outputs_version: '2022_03_07.01'
@@ -26,11 +17,7 @@
   vaccine_scenarios:
     - 'reference'
     - 'booster'
-<<<<<<< HEAD
-    # - 'probably_no'
-=======
     - 'probably_no'
->>>>>>> 2b9c9255
   output_root: ''
   output_format: 'csv'
   n_draws: 100
