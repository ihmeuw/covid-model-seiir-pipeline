data:
  seir_fit_version: '2022_10_19.02'
  coefficient_version: ''
  seir_covariate_priors_version: ''
  output_root: ''
  output_format: 'parquet'
  drop_locations: []
  weighting: 'ancestral_threshold_five'
workflow:
  project: 'proj_covid_prod'
  queue: 'all.q'
hospital_parameters:
  compute_correction_factors: True
  hospital_stay_death: 13
  hospital_stay_recover: 6
  hospital_stay_recover_icu: 21
  hospital_to_icu: 3
  icu_stay_recover: 18
  icu_ratio: 0.25
  correction_factor_smooth_window: 14
  hospital_correction_factor_min: 0.5
  hospital_correction_factor_max: 25
  icu_correction_factor_min: 0.05
  icu_correction_factor_max: 0.95
  correction_factor_average_window: 42
  correction_factor_application_window: 42
covariates:
  intercept:
    group_level: 'location_id'
    gprior: [0.0, 1000.0]
    bounds: [-1000.0, 1000.0]
  pneumonia:
    gprior: [0.0, 1000.0]
<<<<<<< HEAD
    bounds: [0.0, 1000.0]
  testing:
    gprior: [0.0, 0.0001]
    bounds: [0.0, 0.0]
  mobility:
    scenario: 'mandates'
=======
    bounds: [0.0, 1000.0]  
    #bounds: [0.8, 1.3]
#  mobility:
#    gprior: [0.0, 1000.0]
#    bounds: [-1000.0, 0.0]
  mandates_index_1:
>>>>>>> 7faa3334
    gprior: [0.0, 1000.0]
    bounds: [-1000.0, 0.0]
  mask_use:
    gprior: [0.0, 1000.0]
    bounds: [-1000.0, 0.0]
  air_pollution_pm_2_5:
    gprior: [0.0, 1000.0]
    bounds: [0.0, 1000.0]
  smoking_prevalence:
    gprior: [0.0, 1000.0]
    bounds: [0.0, 1000.0]
  lri_mortality:
    gprior: [0.0, 1000.0]
    bounds: [0.0, 1000.0]
  proportion_under_100m:
    gprior: [0.0, 1000.0]
    bounds: [0.0, 1000.0]
  proportion_over_2_5k:
    gprior: [0.0, 0.001]
    bounds: [0.0, 1000.0]<|MERGE_RESOLUTION|>--- conflicted
+++ resolved
@@ -1,14 +1,14 @@
 data:
-  seir_fit_version: '2022_10_19.02'
+  seir_fit_version: '2022_09_30.04'
   coefficient_version: ''
   seir_covariate_priors_version: ''
   output_root: ''
   output_format: 'parquet'
   drop_locations: []
-  weighting: 'ancestral_threshold_five'
+  weighting: 'threshold_five'
 workflow:
   project: 'proj_covid_prod'
-  queue: 'all.q'
+  queue: 'long.q'
 hospital_parameters:
   compute_correction_factors: True
   hospital_stay_death: 13
@@ -31,26 +31,17 @@
     bounds: [-1000.0, 1000.0]
   pneumonia:
     gprior: [0.0, 1000.0]
-<<<<<<< HEAD
-    bounds: [0.0, 1000.0]
-  testing:
-    gprior: [0.0, 0.0001]
-    bounds: [0.0, 0.0]
-  mobility:
-    scenario: 'mandates'
-=======
     bounds: [0.0, 1000.0]  
     #bounds: [0.8, 1.3]
 #  mobility:
 #    gprior: [0.0, 1000.0]
 #    bounds: [-1000.0, 0.0]
   mandates_index_1:
->>>>>>> 7faa3334
     gprior: [0.0, 1000.0]
     bounds: [-1000.0, 0.0]
   mask_use:
     gprior: [0.0, 1000.0]
-    bounds: [-1000.0, 0.0]
+    bounds: [-1000.0, 0.0]  
   air_pollution_pm_2_5:
     gprior: [0.0, 1000.0]
     bounds: [0.0, 1000.0]
