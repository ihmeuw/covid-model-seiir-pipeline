--- conflicted
+++ resolved
@@ -1,9 +1,5 @@
 data:
-<<<<<<< HEAD
-  seir_fit_version: '2021_12_14.02'
-=======
   seir_fit_version: '2021_12_14.05'
->>>>>>> 7a6617b5
   coefficient_version: ''
   seir_covariate_priors_version: ''
   output_root: ''
