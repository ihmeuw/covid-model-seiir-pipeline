--- conflicted
+++ resolved
@@ -1,9 +1,5 @@
 data:
-<<<<<<< HEAD
-  seir_fit_version: '2022_09_26.05'
-=======
   seir_fit_version: '2022_09_30.04'
->>>>>>> 40c1805b
   coefficient_version: ''
   seir_covariate_priors_version: ''
   output_root: ''
@@ -12,11 +8,7 @@
   weighting: 'threshold_01'
 workflow:
   project: 'proj_covid'  # _prod
-<<<<<<< HEAD
-  queue: 'long.q'
-=======
   queue: 'all.q'
->>>>>>> 40c1805b
 hospital_parameters:
   compute_correction_factors: True
   hospital_stay_death: 13
@@ -39,18 +31,6 @@
     bounds: [-1000.0, 1000.0]
   pneumonia:
     gprior: [0.0, 1000.0]
-<<<<<<< HEAD
-    bounds: [0.8, 1.3]
-  mobility:
-    gprior: [0.0, 1000.0]
-    bounds: [0.0055, 1000.0]
-  mask_use:
-    gprior: [0.0, 1000.0]
-    bounds: [-1000.0, -0.5]
-  testing:
-    gprior: [0.0, 1000.0]
-    bounds: [-80.0, 0.0]
-=======
     bounds: [0.0, 1000.0]  
     #bounds: [0.8, 1.3]
   mobility:
@@ -66,7 +46,6 @@
     gprior: [0.0, 1000.0]
     bounds: [-1000.0, 0.0]  
     #bounds: [-80.0, 0.0]
->>>>>>> 40c1805b
   air_pollution_pm_2_5:
     gprior: [0.0, 1000.0]
     bounds: [0.0, 1000.0]
