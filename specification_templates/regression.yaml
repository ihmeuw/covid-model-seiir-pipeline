--- conflicted
+++ resolved
@@ -1,22 +1,13 @@
 data:
-<<<<<<< HEAD
-  infection_version: '2021_09_28.15'
-  covariate_version: '2021_10_06.03'
-=======
-  infection_version: '2021_10_13.05'
+  infection_version: '2021_10_14.06'
   covariate_version: '2021_10_13.02'
->>>>>>> 7056becf
   coefficient_version: ''
   priors_version: '2021_05_31.01'
   location_set_version_id: '/ihme/covid-19/model-inputs/best/locations/modeling_hierarchy.csv'
   output_root: ''
   output_format: 'parquet'
   n_draws: 100
-<<<<<<< HEAD
-  drop_locations: [160, 176, 186] 
-=======
   drop_locations: [] 
->>>>>>> 7056becf
 workflow:
   project: 'proj_covid_prod'
   queue: 'd.q'
