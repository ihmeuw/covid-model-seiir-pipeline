--- conflicted
+++ resolved
@@ -1,21 +1,14 @@
 data:
-  seir_fit_version: '2022_09_30.04'
+  seir_fit_version: '2022_10_14.04'
   coefficient_version: ''
   seir_covariate_priors_version: ''
   output_root: ''
   output_format: 'parquet'
   drop_locations: []
-<<<<<<< HEAD
-  weighting: 'threshold_01'
-workflow:
-  project: 'proj_covid'  # _prod
-  queue: 'all.q'
-=======
   weighting: 'threshold_five'
 workflow:
   project: 'proj_covid_prod'
-  queue: 'long.q'
->>>>>>> 594d57a6
+  queue: 'all.q'
 hospital_parameters:
   compute_correction_factors: True
   hospital_stay_death: 13
@@ -38,25 +31,17 @@
     bounds: [-1000.0, 1000.0]
   pneumonia:
     gprior: [0.0, 1000.0]
-    bounds: [0.0, 1000.0]  
-    #bounds: [0.8, 1.3]
+    bounds: [0.0, 1000.0]
+  testing:
+    gprior: [0.0, 0.0001]
+    bounds: [0.0, 0.0]
   mobility:
-<<<<<<< HEAD
+    scenario: 'mandates'
     gprior: [0.0, 1000.0]
-    scenario: 'mandates'
     bounds: [-1000.0, 0.0]
-    #scenario: 'reference'
-    #bounds: [0.0, 1000.0]
-    #bounds: [0.0055, 1000.0]
-  mask_use:
-=======
-    scenario: 'mandates'
->>>>>>> 594d57a6
-    gprior: [0.0, 1000.0]
-    bounds: [-1000.0, 0.0]  
   mask_use:
     gprior: [0.0, 1000.0]
-    bounds: [-1000.0, 0.0]  
+    bounds: [-1000.0, 0.0]
   air_pollution_pm_2_5:
     gprior: [0.0, 1000.0]
     bounds: [0.0, 1000.0]
