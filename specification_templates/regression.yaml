data:
  infection_version: '2021_06_03.08'
  covariate_version: '2021_06_02.01'
  coefficient_version: ''
  location_set_version_id: 771
  location_set_file:
  output_root: ''
  output_format: 'parquet'
workflow:
  project: 'proj_covid_prod'
  queue: 'd.q'
regression_parameters:
<<<<<<< HEAD
  n_draws: 10
=======
  n_draws: 1000
>>>>>>> d9d286a7
  # Mixing parameter.  dS/dt = -beta * S * I ** alpha
  alpha: [0.9, 1.0]
  # 1 / incubation period.  dE/dt = -dS/dt - sigma * E
  sigma: [0.2, 0.3333]
  # 1 / duration pre-symptomatic.  dI1/dt = sigma * E - gamma1 * I1
  gamma1: [0.5, 0.5]
  # 1 / duration symptomatic or asymptomatic.  dI2/dt = gamma1 * I1 - gamma2 * I2
  gamma2: [0.3333, 1.0]
  # proportion increase in transmission intensity for non-escape variants
  kappa: [0.3, 0.5]
  # cross-variant immunity
  chi: [0.4, 0.8]
  # proportion increase in transmission for escape variants relative to non-escape variants.
  # Mean of phi will be chi + phi_mean_shift
  phi_mean_shift: 0.0
  phi_sd: 0.21
  psi_mean_shift: 0.6
  psi_sd: 0.21
  # Proportion of current E to send to escape variant E on invasion.
  pi: [0.01, 0.1]
  sequential_refit: False
hospital_parameters:
  compute_correction_factors: True
  hospital_stay_death: 6
  hospital_stay_recover: 14
  hospital_stay_recover_icu: 20
  hospital_to_icu: 3
  icu_stay_recover: 13
  icu_ratio: 0.25
  correction_factor_smooth_window: 14
  hospital_correction_factor_min: 0.5
  hospital_correction_factor_max: 25
  icu_correction_factor_min: 0.05
  icu_correction_factor_max: 0.95
  correction_factor_average_window: 42
  correction_factor_application_window: 42
covariates:
  intercept:
    # Ordering of covariates in regression.  Covariates with the same order
    # will be regressed simultaneously. Zero-indexed.
    order: 0
    # Whether to use random effects.
    use_re: True
    # Fixed effect Gaussian prior params. [mean, sd]
    gprior: [0.0, 1000.0]
    # Lower and upper bounds for fixed + random effects. [lower, upper]
    bounds: [-1000.0, 1000.0]
    # Variance of the random effect.  Float
    re_var: 1000.0
    # Whether this covariate has draws or not.
    draws: False
  pneumonia:
    order: 0
    use_re: False
    gprior: [0.0, 1000.0]
    bounds: [0.8, 1.3]
    re_var: 1.0
    draws: False
  mobility:
    order: 0
    use_re: False
    gprior: [0.0, 1000.0]
    bounds: [0.0, 1000.0]
    re_var: 1.0
    draws: False
  mask_use:
    order: 0
    use_re: False
    gprior: [0.0, 1000.0]
    bounds: [-1000.0, -0.5]
    re_var: 1.0
    draws: False
  testing:
    order: 0
    use_re: False
    gprior: [0.0, 1000.0]
    bounds: [-80.0, 0.0]
    re_var: 1.0
    draws: False
  air_pollution_pm_2_5:
    order: 0
    use_re: False
    gprior: [0.0, 1000.0]
    bounds: [0.0, 1000.0]
    re_var: 1.0
    draws: False
  smoking_prevalence:
    order: 0
    use_re: False
    gprior: [0.0, 1000]
    bounds: [0.0, 1.0]
    re_var: 1.0
    draws: False
  lri_mortality:
    order: 0
    use_re: False
    gprior: [0.0, 1000.0]
    bounds: [0.0, 1000.0]
    re_var: 1.0
    draws: False
  proportion_under_100m:
    order: 0
    use_re: False
    gprior: [0.0, 1000.0]
    bounds: [0.0, 1000.0]
    re_var: 1.0
    draws: False
  proportion_over_2_5k:
    order: 0
    use_re: False
    gprior: [0.0, 0.001]
    bounds: [0.0, 1000.0]
    re_var: 1.0
    draws: False<|MERGE_RESOLUTION|>--- conflicted
+++ resolved
@@ -10,11 +10,7 @@
   project: 'proj_covid_prod'
   queue: 'd.q'
 regression_parameters:
-<<<<<<< HEAD
-  n_draws: 10
-=======
   n_draws: 1000
->>>>>>> d9d286a7
   # Mixing parameter.  dS/dt = -beta * S * I ** alpha
   alpha: [0.9, 1.0]
   # 1 / incubation period.  dE/dt = -dS/dt - sigma * E
