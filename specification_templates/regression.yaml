--- conflicted
+++ resolved
@@ -1,24 +1,13 @@
 data:
-<<<<<<< HEAD
-  seir_fit_version: '2022_01_31.05'
-=======
   seir_fit_version: '2022_02_04.09'
->>>>>>> b238874e
   coefficient_version: ''
   seir_covariate_priors_version: ''
   output_root: ''
   output_format: 'parquet'
-<<<<<<< HEAD
-  drop_locations: [22, 23, 24, 25, 27, 29, 50, 83, 186, 298, 349, 380]
-workflow:
-  project: 'proj_covid_prod'
-  queue: 'all.q'
-=======
   drop_locations: [24, 25, 27, 29, 50, 349, 351, 215]
 workflow:
   project: 'proj_covid_prod'
   queue: 'long.q'
->>>>>>> b238874e
 hospital_parameters:
   compute_correction_factors: True
   hospital_stay_death: 13
