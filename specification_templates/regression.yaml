--- conflicted
+++ resolved
@@ -1,11 +1,6 @@
 data:
-<<<<<<< HEAD
-  infection_version: '2021_02_10.11'
-  covariate_version: '2021_02_11.01'
-=======
   infection_version: '2021_02_17.03'
   covariate_version: '2021_02_18.01'
->>>>>>> ede52117
   coefficient_version: ''
   location_set_version_id: ''
   location_set_file: '/ihme/covid-19/seir-pipeline-outputs/metadata-inputs/location_metadata_810.csv'
@@ -24,7 +19,7 @@
       m_mem_free: '20G'
       num_cores: 26
 regression_parameters:
-  n_draws: 100
+  n_draws: 1000
   day_shift: [0, 11]
   alpha: [0.9, 1.0]
   sigma: [0.2, 0.3333]
