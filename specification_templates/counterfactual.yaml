data:
<<<<<<< HEAD
  seir_counterfactual_input_version: '2022_08_26.01'
  seir_forecast_version: '2022_08_06.01'
=======
  seir_counterfactual_input_version: '2022_08_26.06'
  seir_forecast_version: '2022_08_26.01'
  seir_fit_version: '2022_08_26.04'
>>>>>>> c651a49d
  output_root: ''
  output_format: 'parquet'
workflow:
  project: 'proj_covid_prod'
  queue: 'long.q'
scenarios:
#  scenario_name:
#    beta: 'beta_scenario_name'
#    vaccine_coverage: 'vaccine_coverage_scenario_name'
#    variant_prevalence: 'variant_prevalence_scenario_name'
#    mask_use: 'mask_use_scenario_name'
#    mobility: 'mobility_scenario_name'
#    start_date: 'YYYY-MM-DD'
  case:
    beta: 'beta_case'
    start_date: '2019-06-01'
    initial_condition: 'case'
  admission:
    beta: 'beta_admission'
    start_date: '2019-06-01'
    initial_condition: 'admission'
  death:
    beta: 'beta_death'
    start_date: '2019-06-01'
    initial_condition: 'death'
  final:
    beta: 'beta_final'
    start_date: '2019-06-01' <|MERGE_RESOLUTION|>--- conflicted
+++ resolved
@@ -1,12 +1,7 @@
 data:
-<<<<<<< HEAD
-  seir_counterfactual_input_version: '2022_08_26.01'
-  seir_forecast_version: '2022_08_06.01'
-=======
-  seir_counterfactual_input_version: '2022_08_26.06'
+  seir_counterfactual_input_version: '2022_08_28.02'
   seir_forecast_version: '2022_08_26.01'
-  seir_fit_version: '2022_08_26.04'
->>>>>>> c651a49d
+  seir_fit_version: '2022_08_28.02'
   output_root: ''
   output_format: 'parquet'
 workflow:
