--- conflicted
+++ resolved
@@ -1,16 +1,8 @@
 data:
-<<<<<<< HEAD
-  forecast_version: '2021_02_13.06'
-  mortality_ratio_version: 'best'
-  scenarios:
-#    - 'worse'
-#    - 'new_variant'
-=======
   forecast_version: '/ihme/covid-19/seir-forecast/2021_02_20.01'
   mortality_ratio_version: 'best'
   scenarios:
     - 'worse'
->>>>>>> ede52117
     - 'reference'
 #    - 'best_masks'
 #    - 'no_vaccine'
@@ -33,15 +25,9 @@
   reference_date: '2021-12-31'
   lower_quantile: 0.025
   upper_quantile: 0.975
-<<<<<<< HEAD
-#splicing:
-#  - locations: [11, 123, 133, 527, 532, 555, 85, 198, 197, 195, 196, 193, 194, 184]
-#    output_version: '/ihme/covid-19/seir-outputs/2021_02_03.02'
-=======
 splicing:
   - locations: [187, 115, 194, 4864, 4863, 193]
     output_version: '/ihme/covid-19/seir-outputs/2021_02_12.03'
->>>>>>> ede52117
 aggregation:
   - location_file: '/ihme/covid-19/seir-pipeline-outputs/agg-hierarchies/modeling.csv'
   - location_file: '/ihme/covid-19/seir-pipeline-outputs/agg-hierarchies/who_plus_palestine.csv'
