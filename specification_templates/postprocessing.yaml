data:
<<<<<<< HEAD
  seir_forecast_version: '2022_08_26.01'
  # seir_counterfactual_version: '2022_08_25.01'
=======
#  seir_forecast_version: '2022_08_12.02'
  seir_counterfactual_version: '2022_08_27.03'
>>>>>>> c651a49d
  scenarios:
   # - 'case'
   # - 'admission'
   # - 'death'
   # - 'final'
   - 'reference'
  output_root: ''
workflow:
  project: 'proj_covid_prod'
  queue: 'long.q'
resampling:
  reference_scenario: 'reference'
  reference_date: '2022-10-01'
  lower_quantile: 0.025
  upper_quantile: 0.975
# splicing:
#   - locations:
#       - 151    # Qatar
#       - 169    # Central African Republic
#     output_version: '/ihme/covid-19/seir-outputs/2022_06_09.04'
aggregation:
  - location_file: '/ihme/covid-19/model-inputs/best/locations/modeling_hierarchy.csv'
  - location_file: '/ihme/covid-19/seir-outputs/agg-hierarchies/who_plus_palestine.csv'
  - location_file: '/ihme/covid-19/seir-outputs/agg-hierarchies/who_euro.csv'
  - location_file: '/ihme/covid-19/seir-outputs/agg-hierarchies/world_bank.csv'
  - location_file: '/ihme/covid-19/seir-outputs/agg-hierarchies/eu_minus_uk.csv'<|MERGE_RESOLUTION|>--- conflicted
+++ resolved
@@ -1,11 +1,6 @@
 data:
-<<<<<<< HEAD
-  seir_forecast_version: '2022_08_26.01'
-  # seir_counterfactual_version: '2022_08_25.01'
-=======
-#  seir_forecast_version: '2022_08_12.02'
-  seir_counterfactual_version: '2022_08_27.03'
->>>>>>> c651a49d
+  seir_forecast_version: '2022_08_28.01'
+  # seir_counterfactual_version: '2022_08_28.02'
   scenarios:
    # - 'case'
    # - 'admission'
