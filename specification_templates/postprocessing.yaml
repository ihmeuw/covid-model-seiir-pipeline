data:
<<<<<<< HEAD
  seir_forecast_version: '2022_01_07.04'
=======
  seir_forecast_version: '2022_01_07.01'
>>>>>>> 6515447d
  scenarios:
    - 'reference'
#    - 'high_severity'
#    - 'best_masks'
#    - 'booster'
#    - 'reduced_hesitancy'
  output_root: ''
workflow:
  project: 'proj_covid_prod'
  queue: 'long.q'
resampling:
  reference_scenario: 'reference'
  reference_date: '2021-12-31'
  lower_quantile: 0.025
  upper_quantile: 0.975
#splicing:
#- locations:
#  - 114
#  - 160
#  - 522
#  - 573
#  - 177
#  output_version: /ihme/covid-19/seir-outputs/2021_09_15.01
#- locations:
#  - 26
#  output_version: /ihme/covid-19/seir-outputs/2021_09_09.02
aggregation:
  - location_file: '/ihme/covid-19/seir-outputs/agg-hierarchies/modeling.csv'
  - location_file: '/ihme/covid-19/seir-outputs/agg-hierarchies/who_plus_palestine.csv'
  - location_file: '/ihme/covid-19/seir-outputs/agg-hierarchies/who_euro.csv'
  - location_file: '/ihme/covid-19/seir-outputs/agg-hierarchies/world_bank.csv'
  - location_file: '/ihme/covid-19/seir-outputs/agg-hierarchies/eu_minus_uk.csv'<|MERGE_RESOLUTION|>--- conflicted
+++ resolved
@@ -1,9 +1,5 @@
 data:
-<<<<<<< HEAD
   seir_forecast_version: '2022_01_07.04'
-=======
-  seir_forecast_version: '2022_01_07.01'
->>>>>>> 6515447d
   scenarios:
     - 'reference'
 #    - 'high_severity'
