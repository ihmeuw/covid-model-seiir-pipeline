--- conflicted
+++ resolved
@@ -1,21 +1,15 @@
 data:
-<<<<<<< HEAD
-  seir_forecast_version: '2022_08_29.01'
-  # seir_counterfactual_version: '2022_08_28.02'
-=======
 #  seir_forecast_version: '2022_08_12.02'
   seir_counterfactual_version: '2022_08_30.03'
->>>>>>> 8ff05460
   scenarios:
-   # - 'case'
-   # - 'admission'
-   # - 'death'
-   # - 'final'
-   - 'reference'
+   - 'case'
+   - 'admission'
+   - 'death'
+   - 'final'
   output_root: ''
 workflow:
   project: 'proj_covid_prod'
-  queue: 'all.q'
+  queue: 'long.q'
 resampling:
   reference_scenario: 'reference'
   reference_date: '2022-10-01'
