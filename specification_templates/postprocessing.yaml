data:
<<<<<<< HEAD
  forecast_version: '2021_10_06.02'
=======
  forecast_version: '2021_10_13.03'
>>>>>>> 7056becf
  mortality_ratio_version: 'best'
  scenarios:
    - 'reference'
    - 'santa_early'
    - 'santa_mid'
    - 'santa_late'
    - 'super_santa_early'
    - 'super_santa_mid'
    - 'super_santa_late'
  output_root: ''
workflow:
  project: 'proj_covid_prod'
  queue: 'd.q'
resampling:
  reference_scenario: 'reference'
  reference_date: '2021-12-31'
  lower_quantile: 0.025
  upper_quantile: 0.975
#splicing:
#- locations:
#  - 114
#  - 160
#  - 522
#  - 573
#  - 177
#  output_version: /ihme/covid-19/seir-outputs/2021_09_15.01
#- locations:
#  - 26
#  output_version: /ihme/covid-19/seir-outputs/2021_09_09.02
aggregation:
  - location_file: '/ihme/covid-19/seir-outputs/agg-hierarchies/modeling.csv'
  - location_file: '/ihme/covid-19/seir-outputs/agg-hierarchies/who_plus_palestine.csv'
  - location_file: '/ihme/covid-19/seir-outputs/agg-hierarchies/who_euro.csv'
  - location_file: '/ihme/covid-19/seir-outputs/agg-hierarchies/world_bank.csv'
  - location_file: '/ihme/covid-19/seir-outputs/agg-hierarchies/eu_minus_uk.csv'<|MERGE_RESOLUTION|>--- conflicted
+++ resolved
@@ -1,18 +1,10 @@
 data:
-<<<<<<< HEAD
-  forecast_version: '2021_10_06.02'
-=======
-  forecast_version: '2021_10_13.03'
->>>>>>> 7056becf
+  forecast_version: '2021_10_14.03'
   mortality_ratio_version: 'best'
   scenarios:
     - 'reference'
-    - 'santa_early'
-    - 'santa_mid'
-    - 'santa_late'
-    - 'super_santa_early'
-    - 'super_santa_mid'
-    - 'super_santa_late'
+    - 'worse'
+    - 'best_masks'
   output_root: ''
 workflow:
   project: 'proj_covid_prod'
