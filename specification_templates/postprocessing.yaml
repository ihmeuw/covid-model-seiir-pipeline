data:
<<<<<<< HEAD
  seir_forecast_version: '2022_06_09.01'
  scenarios:
   - 'reference'
   - 'best_masks'
   - 'global_antivirals'
=======
#  seir_forecast_version: '2022_03_19.04'
  seir_counterfactual_version: '2022_04_03.04'
  scenarios:
   - 'no_vaccine'
   - 'no_az'
>>>>>>> 2884c02c
  output_root: ''
workflow:
  project: 'proj_covid_prod'
  queue: 'all.q'
resampling:
  reference_scenario: 'reference'
  reference_date: '2022-07-01'
  lower_quantile: 0.025
  upper_quantile: 0.975
<<<<<<< HEAD
splicing:
  - locations:
      - 4775   # Sao Paulo
      - 156    # United Arab Emirates
      - 4856   # Karnataka
      - 4870   # Tamil Nadu
      - 169    # Central African Republic
      - 178    # Eritrea
      - 193    # Botswana
    output_version: '/ihme/covid-19/seir-outputs/2022_06_08.02'
=======
#splicing:
#  - locations: []
#    output_version: '/ihme/covid-19/seir-outputs/2022_02_17.02'
>>>>>>> 2884c02c
aggregation:
  - location_file: '/ihme/covid-19/model-inputs/best/locations/modeling_hierarchy.csv'
  - location_file: '/ihme/covid-19/seir-outputs/agg-hierarchies/who_plus_palestine.csv'
  - location_file: '/ihme/covid-19/seir-outputs/agg-hierarchies/who_euro.csv'
  - location_file: '/ihme/covid-19/seir-outputs/agg-hierarchies/world_bank.csv'
  - location_file: '/ihme/covid-19/seir-outputs/agg-hierarchies/eu_minus_uk.csv'<|MERGE_RESOLUTION|>--- conflicted
+++ resolved
@@ -1,17 +1,9 @@
 data:
-<<<<<<< HEAD
   seir_forecast_version: '2022_06_09.01'
   scenarios:
    - 'reference'
    - 'best_masks'
    - 'global_antivirals'
-=======
-#  seir_forecast_version: '2022_03_19.04'
-  seir_counterfactual_version: '2022_04_03.04'
-  scenarios:
-   - 'no_vaccine'
-   - 'no_az'
->>>>>>> 2884c02c
   output_root: ''
 workflow:
   project: 'proj_covid_prod'
@@ -21,22 +13,9 @@
   reference_date: '2022-07-01'
   lower_quantile: 0.025
   upper_quantile: 0.975
-<<<<<<< HEAD
-splicing:
-  - locations:
-      - 4775   # Sao Paulo
-      - 156    # United Arab Emirates
-      - 4856   # Karnataka
-      - 4870   # Tamil Nadu
-      - 169    # Central African Republic
-      - 178    # Eritrea
-      - 193    # Botswana
-    output_version: '/ihme/covid-19/seir-outputs/2022_06_08.02'
-=======
 #splicing:
 #  - locations: []
 #    output_version: '/ihme/covid-19/seir-outputs/2022_02_17.02'
->>>>>>> 2884c02c
 aggregation:
   - location_file: '/ihme/covid-19/model-inputs/best/locations/modeling_hierarchy.csv'
   - location_file: '/ihme/covid-19/seir-outputs/agg-hierarchies/who_plus_palestine.csv'
