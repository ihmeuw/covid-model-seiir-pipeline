--- conflicted
+++ resolved
@@ -1,9 +1,5 @@
 data:
-<<<<<<< HEAD
-  seir_forecast_version: '2022_01_05.10'
-=======
-  seir_forecast_version: '2022_01_05.09'
->>>>>>> aec470ff
+  seir_forecast_version: '2022_01_06.04'
   scenarios:
     - 'reference'
 #    - 'high_severity'
