data:
<<<<<<< HEAD
  seir_forecast_version: '2022_02_10.02'
=======
  seir_forecast_version: '2022_03_19.04'
>>>>>>> 2b9c9255
  scenarios:
   - 'reference'
   - 'booster'
<<<<<<< HEAD
   - 'best_masks'
   - 'optimistic'
=======
>>>>>>> 2b9c9255
  output_root: ''
workflow:
  project: 'proj_covid_prod'
  queue: 'all.q'
resampling:
  reference_scenario: 'reference'
  reference_date: '2022-07-01'
  lower_quantile: 0.025
  upper_quantile: 0.975
<<<<<<< HEAD
#splicing:
#  - locations:
#      - 57  # Belarus
#      - 72  # New Zealand
#      - 8   # Taiwan
#    output_version: '/ihme/covid-19/seir-outputs/2022_01_21.01'
#  - locations:
#      - 83  # Iceland
#    output_version: '/ihme/covid-19/seir-outputs/2022_01_13.01'
=======
splicing:
  - locations: 
      - 37    # Kyrgyzstan
      - 50    # Montenegro
      - 121   # Bolivia
      - 168   # Angola
      - 4647  # Coahuila
      - 175   # Burundi
      - 214   # Nigeria
      - 204   # Chad
      - 201   # Burkina Faso
      - 4868  # Rajasthan 
    output_version: '/ihme/covid-19/seir-outputs/2022_02_17.02'
>>>>>>> 2b9c9255
aggregation:
  - location_file: '/ihme/covid-19/model-inputs/2022_03_09.04/locations/modeling_hierarchy.csv'
  - location_file: '/ihme/covid-19/seir-outputs/agg-hierarchies/who_plus_palestine.csv'
  - location_file: '/ihme/covid-19/seir-outputs/agg-hierarchies/who_euro.csv'
  - location_file: '/ihme/covid-19/seir-outputs/agg-hierarchies/world_bank.csv'
  - location_file: '/ihme/covid-19/seir-outputs/agg-hierarchies/eu_minus_uk.csv'<|MERGE_RESOLUTION|>--- conflicted
+++ resolved
@@ -1,17 +1,10 @@
 data:
-<<<<<<< HEAD
-  seir_forecast_version: '2022_02_10.02'
-=======
   seir_forecast_version: '2022_03_19.04'
->>>>>>> 2b9c9255
   scenarios:
    - 'reference'
    - 'booster'
-<<<<<<< HEAD
    - 'best_masks'
    - 'optimistic'
-=======
->>>>>>> 2b9c9255
   output_root: ''
 workflow:
   project: 'proj_covid_prod'
@@ -21,17 +14,6 @@
   reference_date: '2022-07-01'
   lower_quantile: 0.025
   upper_quantile: 0.975
-<<<<<<< HEAD
-#splicing:
-#  - locations:
-#      - 57  # Belarus
-#      - 72  # New Zealand
-#      - 8   # Taiwan
-#    output_version: '/ihme/covid-19/seir-outputs/2022_01_21.01'
-#  - locations:
-#      - 83  # Iceland
-#    output_version: '/ihme/covid-19/seir-outputs/2022_01_13.01'
-=======
 splicing:
   - locations: 
       - 37    # Kyrgyzstan
@@ -45,7 +27,6 @@
       - 201   # Burkina Faso
       - 4868  # Rajasthan 
     output_version: '/ihme/covid-19/seir-outputs/2022_02_17.02'
->>>>>>> 2b9c9255
 aggregation:
   - location_file: '/ihme/covid-19/model-inputs/2022_03_09.04/locations/modeling_hierarchy.csv'
   - location_file: '/ihme/covid-19/seir-outputs/agg-hierarchies/who_plus_palestine.csv'
