data:
<<<<<<< HEAD
  seir_forecast_version: '2022_02_04.09'
=======
  seir_forecast_version: '2022_02_04.06'
>>>>>>> e67317a7
  scenarios:
   - 'reference'
   # - 'best_masks'
   # - 'booster'
   # - 'reduced_hesitancy'
  output_root: ''
workflow:
  project: 'proj_covid_prod'
  queue: 'd.q'
resampling:
  reference_scenario: 'reference'
  reference_date: '2021-12-31'
  lower_quantile: 0.025
  upper_quantile: 0.975
<<<<<<< HEAD
# splicing:
# - locations:
#   - 57  # Belarus
#   - 72  # New Zealand
#   - 8   # Taiwan
#   output_version: '/ihme/covid-19/seir-outputs/2022_01_21.01'
# - locations:
#   - 83  # Iceland
#   output_version: '/ihme/covid-19/seir-outputs/2022_01_13.01'
=======
splicing:
  - locations:
      - 57  # Belarus
      - 72  # New Zealand
      - 8   # Taiwan
    output_version: '/ihme/covid-19/seir-outputs/2022_01_21.01'
  - locations:
      - 83  # Iceland
    output_version: '/ihme/covid-19/seir-outputs/2022_01_13.01'
>>>>>>> e67317a7
aggregation:
  - location_file: '/ihme/covid-19/seir-outputs/agg-hierarchies/modeling.csv'
  - location_file: '/ihme/covid-19/seir-outputs/agg-hierarchies/who_plus_palestine.csv'
  - location_file: '/ihme/covid-19/seir-outputs/agg-hierarchies/who_euro.csv'
  - location_file: '/ihme/covid-19/seir-outputs/agg-hierarchies/world_bank.csv'
  - location_file: '/ihme/covid-19/seir-outputs/agg-hierarchies/eu_minus_uk.csv'<|MERGE_RESOLUTION|>--- conflicted
+++ resolved
@@ -1,34 +1,19 @@
 data:
-<<<<<<< HEAD
-  seir_forecast_version: '2022_02_04.09'
-=======
   seir_forecast_version: '2022_02_04.06'
->>>>>>> e67317a7
   scenarios:
    - 'reference'
-   # - 'best_masks'
-   # - 'booster'
+   - 'best_masks'
+   - 'booster'
    # - 'reduced_hesitancy'
   output_root: ''
 workflow:
   project: 'proj_covid_prod'
-  queue: 'd.q'
+  queue: 'long.q'
 resampling:
   reference_scenario: 'reference'
   reference_date: '2021-12-31'
   lower_quantile: 0.025
   upper_quantile: 0.975
-<<<<<<< HEAD
-# splicing:
-# - locations:
-#   - 57  # Belarus
-#   - 72  # New Zealand
-#   - 8   # Taiwan
-#   output_version: '/ihme/covid-19/seir-outputs/2022_01_21.01'
-# - locations:
-#   - 83  # Iceland
-#   output_version: '/ihme/covid-19/seir-outputs/2022_01_13.01'
-=======
 splicing:
   - locations:
       - 57  # Belarus
@@ -38,7 +23,6 @@
   - locations:
       - 83  # Iceland
     output_version: '/ihme/covid-19/seir-outputs/2022_01_13.01'
->>>>>>> e67317a7
 aggregation:
   - location_file: '/ihme/covid-19/seir-outputs/agg-hierarchies/modeling.csv'
   - location_file: '/ihme/covid-19/seir-outputs/agg-hierarchies/who_plus_palestine.csv'
