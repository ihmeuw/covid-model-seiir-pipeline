--- conflicted
+++ resolved
@@ -2,14 +2,8 @@
   seir_forecast_version: '2022_03_28.01'
   scenarios:
    - 'reference'
-<<<<<<< HEAD
-   - 'booster'
-   - 'best_masks'
-   - 'optimistic'
-=======
    # - 'best_masks'
    # - 'booster'
->>>>>>> ee3c038a
   output_root: ''
 workflow:
   project: 'proj_covid_prod'
@@ -20,7 +14,7 @@
   lower_quantile: 0.025
   upper_quantile: 0.975
 aggregation:
-  - location_file: '/ihme/covid-19/model-inputs/2022_03_09.04/locations/modeling_hierarchy.csv'
+  - location_file: '/ihme/covid-19/model-inputs/best/locations/modeling_hierarchy.csv'
   - location_file: '/ihme/covid-19/seir-outputs/agg-hierarchies/who_plus_palestine.csv'
   - location_file: '/ihme/covid-19/seir-outputs/agg-hierarchies/who_euro.csv'
   - location_file: '/ihme/covid-19/seir-outputs/agg-hierarchies/world_bank.csv'
