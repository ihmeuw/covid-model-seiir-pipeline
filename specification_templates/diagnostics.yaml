--- conflicted
+++ resolved
@@ -2,7 +2,7 @@
   output_root: ''
 workflow:
   project: 'proj_covid_prod'
-  queue: 'long.q'
+  queue: 'all.q'
 grid_plots:
   - name: '2020_2023'
     date_start: '2020-01-01'
@@ -10,14 +10,10 @@
     comparators:
     - version: '2022_07_18.05'
       scenarios:
-        reference*: 'old prod'
-<<<<<<< HEAD
-    - version: '2022_08_25.01'
-=======
-    - version: '2022_08_27.02'
->>>>>>> c651a49d
+        reference*: 'public reference'
+    - version: '2022_08_06.01'
       scenarios:
-        # case: 'case'
-        # admission: 'admission'
-        # death: 'death'
-        final: 'final'+        reference*: 'original settings'
+    - version: '2022_08_28.02'
+      scenarios:
+        reference*: 'new settings'