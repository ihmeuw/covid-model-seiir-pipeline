data:
  output_root: ''
workflow:
  project: 'proj_covid_prod'
  queue: 'd.q'
  tasks:
    grid_plots:
      max_runtime_seconds: 5000
      m_mem_free: '200G'
      num_cores: 70
grid_plots:
  - name: 'compare_longrange'
    date_start: '2020-03-01'
    date_end: '2022-08-31'
    comparators:
      - version: '/ihme/covid-19/seir-outputs/2021_02_12.03'
        scenarios:
          reference*: 'public reference'
<<<<<<< HEAD
      - version: '/ihme/covid-19/seir-outputs/2021_02_13.02'
        scenarios:
          reference*: 'reference'
=======
      - version: '/ihme/covid-19/seir-outputs/2021_02_20.01'
        scenarios:
          worse: 'worse'
          reference*: 'reference'
          best_masks: 'best_masks'
          vaccine_fast: 'vaccine_fast'
          no_vaccine: 'no_vaccine'
  - name: 'compare_shortrange'
    date_start: '2020-03-01'
    date_end: '2021-06-01'
    comparators:
      - version: '/ihme/covid-19/seir-outputs/2021_02_12.03'
        scenarios:
          reference*: 'public reference'
      - version: '/ihme/covid-19/seir-outputs/2021_02_20.01'
        scenarios:
          worse: 'worse'
          reference*: 'reference'
          best_masks: 'best_masks'
          vaccine_fast: 'vaccine_fast'
          no_vaccine: 'no_vaccine'
>>>>>>> 9e75ec2b
<|MERGE_RESOLUTION|>--- conflicted
+++ resolved
@@ -16,11 +16,6 @@
       - version: '/ihme/covid-19/seir-outputs/2021_02_12.03'
         scenarios:
           reference*: 'public reference'
-<<<<<<< HEAD
-      - version: '/ihme/covid-19/seir-outputs/2021_02_13.02'
-        scenarios:
-          reference*: 'reference'
-=======
       - version: '/ihme/covid-19/seir-outputs/2021_02_20.01'
         scenarios:
           worse: 'worse'
@@ -41,5 +36,4 @@
           reference*: 'reference'
           best_masks: 'best_masks'
           vaccine_fast: 'vaccine_fast'
-          no_vaccine: 'no_vaccine'
->>>>>>> 9e75ec2b
+          no_vaccine: 'no_vaccine'