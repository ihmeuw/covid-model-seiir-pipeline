--- conflicted
+++ resolved
@@ -11,11 +11,7 @@
       - version: '/ihme/covid-19/seir-outputs/2021_03_23.01'
         scenarios:
           reference*: 'public reference'
-<<<<<<< HEAD
       - version: '/ihme/covid-19/seir-outputs/2021_03_30.05'
-=======
-      - version: '/ihme/covid-19/seir-outputs/2021_03_17.02'
->>>>>>> d8df0a55
         scenarios:
           reference*: 'reference'
           worse: 'worse'
@@ -28,11 +24,7 @@
       - version: '/ihme/covid-19/seir-outputs/2021_03_23.01'
         scenarios:
           reference*: 'public reference'
-<<<<<<< HEAD
       - version: '/ihme/covid-19/seir-outputs/2021_03_30.05'
-=======
-      - version: '/ihme/covid-19/seir-outputs/2021_03_17.02'
->>>>>>> d8df0a55
         scenarios:
           reference*: 'reference'
           worse: 'worse'
