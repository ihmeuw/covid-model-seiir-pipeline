data:
  output_root: ''
workflow:
  project: 'proj_covid_prod'
  queue: 'd.q'
grid_plots:
  - name: 'compare_longrange'
    date_start: '2020-03-01'
    date_end: '2022-12-01'
    comparators:
      - version: '2022_01_06.01'
        scenarios:
<<<<<<< HEAD
          reference*: 'new reference'
      - version: '2021_12_21.08'
        scenarios:
          reference: 'public reference'
=======
          reference*: 'public reference'
      - version: '2022_01_06.02'
        scenarios:
          reference*: 'new reference'
>>>>>>> aec470ff
<|MERGE_RESOLUTION|>--- conflicted
+++ resolved
@@ -8,16 +8,22 @@
     date_start: '2020-03-01'
     date_end: '2022-12-01'
     comparators:
-      - version: '2022_01_06.01'
-        scenarios:
-<<<<<<< HEAD
-          reference*: 'new reference'
       - version: '2021_12_21.08'
         scenarios:
           reference: 'public reference'
-=======
-          reference*: 'public reference'
-      - version: '2022_01_06.02'
+      - version: '2022_01_06.03'
         scenarios:
           reference*: 'new reference'
->>>>>>> aec470ff
+  - name: 'compare_shortrange'
+    date_start: '2021-01-01'
+    date_end: '2022-05-01'
+    comparators:
+      - version: '2022_01_06.06'
+        scenarios:
+          reference*: 'ZAF altered'
+      - version: '2022_01_06.03'
+        scenarios:
+          reference: 'AM version'
+      - version: '2021_12_21.08'
+        scenarios:
+          reference: 'public reference'