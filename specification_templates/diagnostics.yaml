data:
  output_root: ''
workflow:
  project: 'proj_covid_prod'
  queue: 'd.q'
grid_plots:
  - name: 'compare_longrange'
    date_start: '2020-03-01'
<<<<<<< HEAD
    date_end: '2022-12-31'
    comparators:
      - version: '/ihme/covid-19/seir-outputs/2021_05_10.01'
        scenarios:
            vaccine_reference_mask_return_mobility_return_variant_worse: 'worse'
            vaccine_best_booster_children_mask_return_mobility_return_variant_worse: 'vaccine_only'
            vaccine_reference_mask_seasonal_80_mobility_return_variant_worse: '80 mask'
            vaccine_reference_mask_seasonal_50_mobility_average_variant_worse: 'mobility + mask'
            vaccine_reference_booster_mask_seasonal_50_mobility_return_variant_reference: 'modest'
            vaccine_best_booster_children_mask_seasonal_100_mobility_average_variant_reference: 'best'
=======
    date_end: '2022-08-31'
    comparators:
      - version: '2021_05_11.02'
        scenarios:
          vaccine_reference_booster_mask_seasonal_50_mobility_return_variant_reference*: 'Reference'
          vaccine_best_booster_mask_seasonal_50_mobility_return_variant_reference: 'Low Hesitancy + Booster'
          vaccine_reference_booster_mask_seasonal_100_mobility_return_variant_reference: '100% Seasonal Mask Use'
          vaccine_reference_booster_mask_seasonal_50_mobility_average_variant_reference: 'Reduced Mobility'
      - version: '2021_05_11.01'
        scenarios:
          vaccine_reference_booster_mask_seasonal_50_mobility_return_variant_reference: 'Reduced Variant Intensity'
          vaccine_best_booster_mask_seasonal_100_mobility_average_variant_reference: 'Optimistic'
      - version: '2021_05_11.02'
        scenarios:
          vaccine_reference_booster_mask_seasonal_50_mobility_return_variant_worse: 'Increased Variant Intensity'
          vaccine_reference_mask_return_mobility_return_variant_worse: 'Pessimistic' 
  - name: 'compare_mask'
    date_start: '2020-03-01'
    date_end: '2022-08-31'
    comparators:
      - version: '2021_05_11.02'
        scenarios:
          vaccine_reference_booster_mask_seasonal_50_mobility_return_variant_reference*: 'Reference'
          vaccine_reference_booster_mask_return_mobility_return_variant_reference: '10% Maximum Mask Usage'
          vaccine_reference_booster_mask_seasonal_80_mobility_return_variant_reference: '80% Seasonal Mask Usage'
          vaccine_reference_booster_mask_seasonal_100_mobility_return_variant_reference: '100% Seasonal Mask Usage'
  - name: 'compare_vaccine'
    date_start: '2020-03-01'
    date_end: '2022-08-31'
    comparators:
      - version: '2021_05_11.02'
        scenarios:
          vaccine_reference_booster_mask_seasonal_50_mobility_return_variant_reference*: 'Reference'
          vaccine_reference_mask_seasonal_50_mobility_return_variant_reference: 'No Booster'
          vaccine_best_mask_seasonal_50_mobility_return_variant_reference: 'Reduced Hesitancy'
          vaccine_best_booster_mask_seasonal_50_mobility_return_variant_reference*: 'Reduced Hesitancy + Booster'
  - name: 'compare_variant'
    date_start: '2020-03-01'
    date_end: '2022-08-31'
    comparators:
      - version: '2021_05_11.02'
        scenarios:
          vaccine_reference_booster_mask_seasonal_50_mobility_return_variant_reference*: 'Reference'
          vaccine_reference_booster_mask_seasonal_50_mobility_return_variant_worse: 'Increased Variant Spread'
      - version: '2021_05_11.01'
        scenarios:
          vaccine_reference_booster_mask_seasonal_50_mobility_return_variant_reference: 'Reduced Transmission'
          vaccine_reference_booster_mask_seasonal_50_mobility_return_variant_worse: 'Reduced Transmission + Increased Variant Spread'
      - version: '2021_05_11.03'
        scenarios:
          vaccine_reference_booster_mask_seasonal_50_mobility_return_variant_reference: 'Increased Transmission'
          vaccine_reference_booster_mask_seasonal_50_mobility_return_variant_worse: 'Increased Transmission + Increased Variant Spread'



>>>>>>> 8410690d

<|MERGE_RESOLUTION|>--- conflicted
+++ resolved
@@ -6,18 +6,6 @@
 grid_plots:
   - name: 'compare_longrange'
     date_start: '2020-03-01'
-<<<<<<< HEAD
-    date_end: '2022-12-31'
-    comparators:
-      - version: '/ihme/covid-19/seir-outputs/2021_05_10.01'
-        scenarios:
-            vaccine_reference_mask_return_mobility_return_variant_worse: 'worse'
-            vaccine_best_booster_children_mask_return_mobility_return_variant_worse: 'vaccine_only'
-            vaccine_reference_mask_seasonal_80_mobility_return_variant_worse: '80 mask'
-            vaccine_reference_mask_seasonal_50_mobility_average_variant_worse: 'mobility + mask'
-            vaccine_reference_booster_mask_seasonal_50_mobility_return_variant_reference: 'modest'
-            vaccine_best_booster_children_mask_seasonal_100_mobility_average_variant_reference: 'best'
-=======
     date_end: '2022-08-31'
     comparators:
       - version: '2021_05_11.02'
@@ -71,7 +59,3 @@
           vaccine_reference_booster_mask_seasonal_50_mobility_return_variant_reference: 'Increased Transmission'
           vaccine_reference_booster_mask_seasonal_50_mobility_return_variant_worse: 'Increased Transmission + Increased Variant Spread'
 
-
-
->>>>>>> 8410690d
-
