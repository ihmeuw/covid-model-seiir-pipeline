data:
  output_root: ''
workflow:
  project: 'proj_covid_prod'
  queue: 'all.q'
grid_plots:
  - name: 'compare_longrange'
    date_start: '2020-03-01'
    date_end: '2023-12-31'
    comparators:
<<<<<<< HEAD
      - version: '2021_07_20.07'
        scenarios:
          reference*: 'public reference'
      - version: '2021_07_29.03'
        scenarios:
          reference*: 'reference'
          no_vaccine: 'no vaccine'
          no_mandates: 'no mandates'
          no_mask_use: 'no mask use'
=======
    - version: '2022_02_22.01'
      scenarios:
        reference*: 'public reference'
    - version: '2022_03_19.03'
      scenarios:
        reference*: 'reference'
        best_masks: 'best_masks'
        booster: 'booster'
>>>>>>> dc537c76
  - name: 'compare_shortrange'
    date_start: '2020-03-01'
    date_end: '2022-07-31'
    comparators:
<<<<<<< HEAD
      - version: '2021_07_20.07'
        scenarios:
          reference*: 'public reference'
      - version: '2021_07_29.03'
        scenarios:
          reference*: 'reference'
          no_vaccine: 'no vaccine'
          no_mandates: 'no mandates'
          no_mask_use: 'no mask use'
=======
    - version: '2022_02_22.01'
      scenarios:
        reference*: 'public reference'
    - version: '2022_03_19.03'
      scenarios:
        reference*: 'reference'
        best_masks: 'best_masks'
        booster: 'booster'

>>>>>>> dc537c76
<|MERGE_RESOLUTION|>--- conflicted
+++ resolved
@@ -8,17 +8,6 @@
     date_start: '2020-03-01'
     date_end: '2023-12-31'
     comparators:
-<<<<<<< HEAD
-      - version: '2021_07_20.07'
-        scenarios:
-          reference*: 'public reference'
-      - version: '2021_07_29.03'
-        scenarios:
-          reference*: 'reference'
-          no_vaccine: 'no vaccine'
-          no_mandates: 'no mandates'
-          no_mask_use: 'no mask use'
-=======
     - version: '2022_02_22.01'
       scenarios:
         reference*: 'public reference'
@@ -27,22 +16,10 @@
         reference*: 'reference'
         best_masks: 'best_masks'
         booster: 'booster'
->>>>>>> dc537c76
   - name: 'compare_shortrange'
     date_start: '2020-03-01'
     date_end: '2022-07-31'
     comparators:
-<<<<<<< HEAD
-      - version: '2021_07_20.07'
-        scenarios:
-          reference*: 'public reference'
-      - version: '2021_07_29.03'
-        scenarios:
-          reference*: 'reference'
-          no_vaccine: 'no vaccine'
-          no_mandates: 'no mandates'
-          no_mask_use: 'no mask use'
-=======
     - version: '2022_02_22.01'
       scenarios:
         reference*: 'public reference'
@@ -52,4 +29,3 @@
         best_masks: 'best_masks'
         booster: 'booster'
 
->>>>>>> dc537c76
