data:
  seir_preprocess_version: '2022_01_24.03'
  output_format: 'parquet'
  output_root: ''
  n_draws: 100
  compare_version: '2022_01_20.13'
workflow:
  project: 'proj_covid_prod'
  queue: 'd.q'
rates_parameters:
  day_0: '2020-03-15'
  pred_start_date: '2019-11-01'
  pred_end_date: '2022-03-15'
  # Either 'unscaled' or 'total'
  mortality_scalar: 'total'
  # Criteria for first pass rates models.
  death_rate_threshold: 10  # per million
  variant_prevalence_threshold: 0.1  # proportion
  inclusion_days: 360
  naive_ifr: 0.005  # proportion
  # Duration sampling parameters
  exposure_to_admission: [10, 14]
  exposure_to_seroconversion: [14, 18]
  admission_to_death: [12, 16]
  # One of  'BMJ', 'LSHTM', 'Imperial', 'Exeter', 'PHE', 'Combined',
  # Or a 3-tuple of [mean, lower, upper]
  ifr_risk_ratio: 'BMJ'
  # One of  'BMJ', 'LSHTM', 'Imperial', 'Exeter', 'PHE', 'Combined',
  # Or a 3-tuple of [mean, lower, upper]
  ihr_risk_ratio: 'BMJ'
  idr_risk_ratio: [1.0, 1.0, 1.0]
  omicron_ifr_scalar: [0.009375, 0.028125]  # 0.01875 +/- 50%
  omicron_ihr_scalar: [0.0625, 0.1875]  # 0.125 +/- 50%
  # IDR is altered in second pass rates based on assumptions about the probability a disease is symptomatic.
  omicron_idr_scalar: 1.0
  omega_like_omicron: False
fit_parameters:
  omega_invasion_date: '2022-04-01'
  # Mixing parameter.  dS/dt = -beta * S * I ** alpha
  alpha_all: [0.9, 1.0]
  # Proportion of current E to send to variant E on invasion.
  pi_none: [0.01, 0.1]
  pi_ancestral: [0.01, 0.1]
  pi_alpha: [0.01, 0.1]
  pi_beta: [0.01, 0.1]
  pi_gamma: [0.01, 0.1]
  pi_delta: [0.01, 0.1]
  pi_omicron: [0.01, 0.1]
  pi_other: [0.01, 0.1]
  pi_omega: [0.01, 0.1]
  # 1 / incubation period.  dE/dt = -dS/dt - sigma * E
<<<<<<< HEAD
  sigma_ancestral_infection: [0.2, 0.3333]
  sigma_alpha_infection: [0.2, 0.3333]
  sigma_beta_infection: [0.2, 0.3333]
  sigma_gamma_infection: [0.2, 0.3333]
  sigma_delta_infection: [0.2, 0.3333]
  sigma_omicron_infection: [0.25, 1.0]
  sigma_other_infection: [0.2, 0.3333]
  sigma_omega_infection: [0.2, 0.3333]
=======
  sigma_ancestral: [0.2, 0.3333]
  sigma_alpha: [0.2, 0.3333]
  sigma_beta: [0.2, 0.3333]
  sigma_gamma: [0.2, 0.3333]
  sigma_delta: [0.2, 0.3333]
  sigma_omicron: [0.25, 1.0]
  sigma_other: [0.2, 0.3333]
  sigma_omega: [0.25, 1.0]
>>>>>>> dd4ba25e
  # 1 / duration infectious.  dI1/dt = sigma * E - gamma * I
  gamma_ancestral: [0.2, 0.3333]
  gamma_alpha: [0.2, 0.3333]
  gamma_beta: [0.2, 0.3333]
  gamma_gamma: [0.2, 0.3333]
  gamma_delta: [0.2, 0.3333]
  gamma_omicron: [0.2, 0.3333]
  gamma_other: [0.2, 0.3333]
  gamma_omega: [0.2, 0.3333]
  # proportion increase in transmission intensity
<<<<<<< HEAD
  kappa_ancestral_infection: 1.0
  kappa_alpha_infection: [1.2, 1.6]
  kappa_beta_infection: [1.0, 1.4]
  kappa_gamma_infection: [1.0, 1.4]
  kappa_delta_infection: [1.6, 2.0]
  kappa_omicron_infection: [2.5, 3.5]
  kappa_other_infection: [1.0, 1.4]
  kappa_omega_infection: [1.6, 2.0]
  # (1 - breakthrough probability) for a variant.
  phi_ancestral_infection: 1.0
  phi_alpha_infection: 1.0
  phi_beta_infection: [0.7, 0.9]
  phi_gamma_infection: [0.7, 0.9]
  phi_delta_infection: [0.7, 0.9]
  phi_omicron_infection: [0.4, 0.6]
  phi_other_infection: [0.7, 0.9]
  phi_omega_infection: [0.7, 0.9]
=======
  kappa_ancestral: 1.0
  kappa_alpha: [1.2, 1.6]
  kappa_beta: [1.0, 1.4]
  kappa_gamma: [1.0, 1.4]
  kappa_delta: [1.6, 2.0]
  kappa_omicron: [2.5, 3.5]
  kappa_other: [1.0, 1.4]
  kappa_omega: [2.5, 3.5]
  # (1 - breakthrough probability) for a variant.
  phi_ancestral: 1.0
  phi_alpha: 1.0
  phi_beta: [0.7, 0.9]
  phi_gamma: [0.7, 0.9]
  phi_delta: [0.7, 0.9]
  phi_omicron: [0.4, 0.6]
  phi_other: [0.7, 0.9]
  phi_omega: [0.0, 0.2]
>>>>>>> dd4ba25e
measure_downweights:
  death:
    [
      # IFR outliers
      [   35, 0.50],  # Georgia
      [   41, 0.50],  # Uzbekistan
      [   43, 0.50],  # Albania
      [   62, 0.10],  # Russia
      [  141, 0.50],  # Egypt
      [  151, 0.10],  # Qatar
      [53619, 0.50],  # Khyber Pakhtunkhwa
      [  214, 0.10],  # Nigeria
      # bad fits
      [43860, 0.10],  # Manitoba
      [43861, 0.10],  # New Brunswick
      [  121, 0.01],  # Bolivia
      [  160, 0.00],  # Afghanistan
      [53617, 0.10],  # Gilgit-Baltistan
      [   12, 0.10],  # Laos
      [  168, 0.01],  # Angola
      [  180, 0.00],  # Kenya
      [  182, 0.00],  # Malawi
      [  184, 0.00],  # Mozambique
      [  185, 0.10],  # Rwanda
      [  190, 0.10],  # Uganda
      [  191, 0.00],  # Zambia
      [  193, 0.00],  # Botswana
      [  194, 0.00],  # Lesotho
      [  195, 0.00],  # Namibia
      [  197, 0.00],  # Eswatini
      [  198, 0.00],  # Zimbabwe
    ]
  admission:
    [
      [43860, 0.10],  # Manitoba
      [60365, 0.10],  # Asturias
      [60360, 0.10],  # Castilla-La Mancha
      [60361, 0.10],  # Community of Madrid
      [  184, 0.00],  # Mozambique
      [  191, 0.00],  # Zambia
    ]
  case:
    [
      [   37, 0.01],  # Kyrgyzstan
      [   50, 0.00],  # Montenegro
      [   83, 0.10],  # Iceland
      [60370, 0.01],  # Navarre
      [60376, 0.01],  # La Rioja
      [ 4751, 0.10],  # Alagoas
      [ 4753, 0.10],  # Amapá
      [ 4762, 0.10],  # Mato Grosso
      [ 4761, 0.10],  # Mato Grosso do Sul
      [ 4763, 0.10],  # Pará
      [  176, 0.00],  # Comoros
      [  186, 0.00],  # Seychelles
      [  201, 0.10],  # Burkina Faso
      [  203, 0.10],  # Cabo Verde
      [  215, 0.00],  # Sao Tome and Principe
    ]<|MERGE_RESOLUTION|>--- conflicted
+++ resolved
@@ -49,16 +49,6 @@
   pi_other: [0.01, 0.1]
   pi_omega: [0.01, 0.1]
   # 1 / incubation period.  dE/dt = -dS/dt - sigma * E
-<<<<<<< HEAD
-  sigma_ancestral_infection: [0.2, 0.3333]
-  sigma_alpha_infection: [0.2, 0.3333]
-  sigma_beta_infection: [0.2, 0.3333]
-  sigma_gamma_infection: [0.2, 0.3333]
-  sigma_delta_infection: [0.2, 0.3333]
-  sigma_omicron_infection: [0.25, 1.0]
-  sigma_other_infection: [0.2, 0.3333]
-  sigma_omega_infection: [0.2, 0.3333]
-=======
   sigma_ancestral: [0.2, 0.3333]
   sigma_alpha: [0.2, 0.3333]
   sigma_beta: [0.2, 0.3333]
@@ -67,7 +57,6 @@
   sigma_omicron: [0.25, 1.0]
   sigma_other: [0.2, 0.3333]
   sigma_omega: [0.25, 1.0]
->>>>>>> dd4ba25e
   # 1 / duration infectious.  dI1/dt = sigma * E - gamma * I
   gamma_ancestral: [0.2, 0.3333]
   gamma_alpha: [0.2, 0.3333]
@@ -78,25 +67,6 @@
   gamma_other: [0.2, 0.3333]
   gamma_omega: [0.2, 0.3333]
   # proportion increase in transmission intensity
-<<<<<<< HEAD
-  kappa_ancestral_infection: 1.0
-  kappa_alpha_infection: [1.2, 1.6]
-  kappa_beta_infection: [1.0, 1.4]
-  kappa_gamma_infection: [1.0, 1.4]
-  kappa_delta_infection: [1.6, 2.0]
-  kappa_omicron_infection: [2.5, 3.5]
-  kappa_other_infection: [1.0, 1.4]
-  kappa_omega_infection: [1.6, 2.0]
-  # (1 - breakthrough probability) for a variant.
-  phi_ancestral_infection: 1.0
-  phi_alpha_infection: 1.0
-  phi_beta_infection: [0.7, 0.9]
-  phi_gamma_infection: [0.7, 0.9]
-  phi_delta_infection: [0.7, 0.9]
-  phi_omicron_infection: [0.4, 0.6]
-  phi_other_infection: [0.7, 0.9]
-  phi_omega_infection: [0.7, 0.9]
-=======
   kappa_ancestral: 1.0
   kappa_alpha: [1.2, 1.6]
   kappa_beta: [1.0, 1.4]
@@ -114,7 +84,6 @@
   phi_omicron: [0.4, 0.6]
   phi_other: [0.7, 0.9]
   phi_omega: [0.0, 0.2]
->>>>>>> dd4ba25e
 measure_downweights:
   death:
     [
