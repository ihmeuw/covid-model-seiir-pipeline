--- conflicted
+++ resolved
@@ -1,13 +1,8 @@
 data:
-<<<<<<< HEAD
   infection_version: '2021_03_23.08'
   covariate_version: '2021_03_24.01'
   variant_version: '2021_03_24.03'
-=======
-  covariate_version: '2021_03_23.03'
-  infection_version: '2021_03_23.08'
   location_set_file: /ihme/covid-19/seir-pipeline-outputs/metadata-inputs/location_metadata_810.2.csv
->>>>>>> 9b5a1856
   location_set_version_id: ''
   n_draws: 100
   output_format: parquet
