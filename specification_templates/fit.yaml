data:
<<<<<<< HEAD
  seir_preprocess_version: '2022_02_07.02'
  output_format: 'parquet'
  output_root: ''
  n_draws: 100
  compare_version: '2022_01_26.10'
=======
  seir_preprocess_version: '2022_03_18.08'
  output_format: 'parquet'
  output_root: ''
  compare_version: ''
>>>>>>> 2b9c9255
workflow:
  project: 'proj_covid_prod'
  queue: 'all.q'
rates_parameters:
  day_0: '2020-03-15'
  pred_start_date: '2019-11-01'
  pred_end_date: '2022-09-15'
  # Either 'unscaled' or 'total'
  mortality_scalar: 'total'
  # Criteria for first pass rates models.
  death_rate_threshold: 10  # per million
  variant_prevalence_threshold: 0.1  # proportion
  inclusion_days: 360
  naive_ifr: 0.005  # proportion
  # Duration sampling parameters
  exposure_to_admission: [10, 14]
  exposure_to_seroconversion: [14, 18]
  admission_to_death: [12, 16]
  test_scalar: 5.0
  heavy_hand_fixes: True
  # One of  'BMJ', 'LSHTM', 'Imperial', 'Exeter', 'PHE', 'Combined',
  # Or a 3-tuple of [mean, lower, upper]
  ifr_risk_ratio: 'BMJ'
  # One of  'BMJ', 'LSHTM', 'Imperial', 'Exeter', 'PHE', 'Combined',
  # Or a 3-tuple of [mean, lower, upper]
  ihr_risk_ratio: 'BMJ'
  idr_risk_ratio: [1.0, 1.0, 1.0]
  omicron_ifr_scalar: [0.075, 0.125]  # 0.10 +/- 25%
  omicron_ihr_scalar: [0.150, 0.250]  # 0.20 +/- 25%
  # IDR is altered in second pass rates based on assumptions about the probability a disease is symptomatic.
  omicron_idr_scalar: 1.0
  omega_like_omicron: False
  p_asymptomatic_pre_omicron: 0.5
  p_asymptomatic_post_omicron: [0.75, 0.85]
  minimum_asymptomatic_idr_fraction: 0.2
  maximum_asymptomatic_idr: 0.6
fit_parameters:
  omega_invasion_date: '2022-04-01'
  # Mixing parameter.  dS/dt = -beta * S * I ** alpha
  alpha_all: [0.9, 1.0]
  # Proportion of current E to send to variant E on invasion.
  pi_none: [0.01, 0.1]
  pi_ancestral: [0.01, 0.1]
  pi_alpha: [0.01, 0.1]
  pi_beta: [0.01, 0.1]
  pi_gamma: [0.01, 0.1]
  pi_delta: [0.01, 0.1]
  pi_omicron: [0.01, 0.1]
  pi_other: [0.01, 0.1]
  pi_omega: [0.01, 0.1]
  # 1 / incubation period.  dE/dt = -dS/dt - sigma * E
  sigma_ancestral: [0.2, 0.3333]
  sigma_alpha: [0.2, 0.3333]
  sigma_beta: [0.2, 0.3333]
  sigma_gamma: [0.2, 0.3333]
  sigma_delta: [0.2, 0.3333]
  sigma_omicron: [0.25, 1.0]
  sigma_other: [0.2, 0.3333]
  sigma_omega: [0.25, 1.0]
  # 1 / duration infectious.  dI1/dt = sigma * E - gamma * I
  gamma_ancestral: [0.2, 0.3333]
  gamma_alpha: [0.2, 0.3333]
  gamma_beta: [0.2, 0.3333]
  gamma_gamma: [0.2, 0.3333]
  gamma_delta: [0.2, 0.3333]
  gamma_omicron: [0.2, 0.3333]
  gamma_other: [0.2, 0.3333]
  gamma_omega: [0.2, 0.3333]
  # proportion increase in transmission intensity
  kappa_ancestral: 1.0
  kappa_alpha: [1.2, 1.6]
  kappa_beta: [1.0, 1.4]
  kappa_gamma: [1.0, 1.4]
  kappa_delta: [1.6, 2.0]
  kappa_omicron: [2.5, 3.5]
  kappa_other: [1.0, 1.4]
  kappa_omega: [2.5, 3.5]
  # (1 - breakthrough probability) for a variant.
  phi_ancestral: 1.0
  phi_alpha: 1.0
  phi_beta: [0.7, 0.9]
  phi_gamma: [0.7, 0.9]
  phi_delta: [0.7, 0.9]
  phi_omicron: [0.4, 0.6]
  phi_other: [0.7, 0.9]
  phi_omega: [0.4, 0.6]
measure_downweights:
  death: []
  admission: []
  case: []<|MERGE_RESOLUTION|>--- conflicted
+++ resolved
@@ -1,16 +1,8 @@
 data:
-<<<<<<< HEAD
-  seir_preprocess_version: '2022_02_07.02'
-  output_format: 'parquet'
-  output_root: ''
-  n_draws: 100
-  compare_version: '2022_01_26.10'
-=======
   seir_preprocess_version: '2022_03_18.08'
   output_format: 'parquet'
   output_root: ''
   compare_version: ''
->>>>>>> 2b9c9255
 workflow:
   project: 'proj_covid_prod'
   queue: 'all.q'
