--- conflicted
+++ resolved
@@ -43,8 +43,4 @@
   kappa_delta_infection: 1.8
   kappa_omicron_infection: 3.0
   kappa_other_infection: 1.2
-<<<<<<< HEAD
-  kappa_omega_infection: 1.8
-=======
-  kappa_omega_infection: 1.8
->>>>>>> 4f4fab13
+  kappa_omega_infection: 1.8