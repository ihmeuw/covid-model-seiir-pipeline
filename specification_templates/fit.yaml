--- conflicted
+++ resolved
@@ -30,18 +30,12 @@
   # Or a 3-tuple of [mean, lower, upper]
   ihr_risk_ratio: 'BMJ'
   idr_risk_ratio: [1.0, 1.0, 1.0]
-<<<<<<< HEAD
   omicron_idr_scalar: [0.26, 0.46]
   omicron_ihr_scalar: [0.16, 0.26]
   omicron_ifr_scalar: [0.08, 0.16]
-=======
-  omicron_ifr_scalar: [0.075, 0.125]  # 0.10 +/- 25%
-  omicron_ihr_scalar: [0.150, 0.250]  # 0.20 +/- 25%
-  omicron_idr_scalar: 1.0
-  ba5_ifr_scalar: [0.075, 0.125]  # 0.10 +/- 25%
-  ba5_ihr_scalar: [0.150, 0.250]  # 0.20 +/- 25%
-  ba5_idr_scalar: 1.0
->>>>>>> 569693ef
+  ba5_idr_scalar: [0.26, 0.46]
+  ba5_ihr_scalar: [0.16, 0.26]
+  ba5_ifr_scalar: [0.08, 0.16]
   # One of 'delta', 'omicron', 'average'
   omega_severity_parameterization: 'delta'
   antiviral_effectiveness_ihr: [0.20, 0.25]
@@ -87,12 +81,8 @@
   kappa_beta: [1.0, 1.4]
   kappa_gamma: [1.0, 1.4]
   kappa_delta: [1.6, 2.0]
-<<<<<<< HEAD
   kappa_omicron: [2.0, 2.8]
-=======
-  kappa_omicron: [2.5, 3.5]
-  kappa_ba5: [2.5, 3.5]
->>>>>>> 569693ef
+  kappa_ba5: [2.0, 2.8]
   kappa_other: [1.0, 1.4]
   kappa_omega: [2.0, 2.8]
   # (1 - breakthrough probability) for a variant.
